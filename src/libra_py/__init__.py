--- conflicted
+++ resolved
@@ -25,9 +25,6 @@
            "unavoided",
            "datautils",
            "build",
-<<<<<<< HEAD
            "reorder_matrices"
-=======
            "autoconnect"
->>>>>>> ae873bd7
           ]

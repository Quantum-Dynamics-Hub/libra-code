--- conflicted
+++ resolved
@@ -433,11 +433,8 @@
     
     """
 
-<<<<<<< HEAD
     nsteps = len(S)
-=======
-    nsteps  = len(S)
->>>>>>> 13f53ec8
+
     nstates = int(St[0].num_of_cols/2)  # division by 2 because it is a super-matrix
     
     alp = list(range(0,nstates))

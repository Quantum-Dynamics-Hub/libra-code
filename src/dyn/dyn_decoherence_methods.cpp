/*********************************************************************************
* Copyright (C) 2018-2019 Alexey V. Akimov
*
* This file is distributed under the terms of the GNU General Public License
* as published by the Free Software Foundation, either version 2 of
* the License, or (at your option) any later version.
* See the file LICENSE in the root directory of this distribution
* or <http://www.gnu.org/licenses/>.
*
*********************************************************************************/
/**
  \file dyn_decoherence_methods.cpp
  \brief The file implements various decoherence correction methods

*/

#include "Surface_Hopping.h"
#include "Energy_and_Forces.h"

/// liblibra namespace
namespace liblibra{

/// libdyn namespace
namespace libdyn{


<<<<<<< HEAD
CMATRIX sdm(CMATRIX& Coeff, double dt, int act_st, MATRIX& decoherence_rates, double tol){

=======
CMATRIX sdm(CMATRIX& Coeff, double dt, int act_st, MATRIX& decoh_rates, double tol){
>>>>>>> 68e7dfb2
    /**
    \brief Generic framework of Simplified Decay of Mixing (SDM) method of
    Granucci, G.; Persico, M. J. Chem. Phys. 2007, 126, 134114

    \param[in]       Coeff [ CMATRIX(nadi, 1) ] An object containig electronic DOFs.
    \param[in]          dt [ float ] The integration timestep. Units = a.u. of time
    \param[in]      act_st [ integer ] The active state index
<<<<<<< HEAD
    \param[in]      decoherence_rates [ MATRIX ] The matrix of decoherence (pure dephasing) rates between all pairs of states
    \param[in]         tol [double] The maximal acceptable deviation of the p_aa_old from 1. If the p_aa_old < 1.0 + tol, then renormalize it to 1.0
=======
    \param[in]      decoh_rates [ MATRIX ] The matrix of decoherence (pure dephasing) rates between all pairs of states
    \param[in]         tol [double] The maximal acceptable deviation of the p_aa_old from 1. If the p_aa_old < 1.0 + tol, then renormalize it to 1.0 
>>>>>>> 68e7dfb2

    The function returns:
    C [ CMATRIX ] - the updated state of the electronic DOF, in the same data type as the input

    */

    double sclf;


    CMATRIX C(Coeff);


    // Population of the active state
    double p_aa_old = (std::conj(C.get(act_st)) * C.get(act_st)).real();

    if(p_aa_old>1.0 + tol){
      // Comment this place if you want to allow inprecise integration
      // (where the total norm may exceeed 1.0), as is the case for too large dt
      // for some algorithms
      cout<<"=== Place 1 =====\n";
<<<<<<< HEAD
      cout<<"Error in CMATRIX sdm(CMATRIX& Coeff, double dt, int act_st, MATRIX& decoherence_rates):\n";
=======
      cout<<"Error in CMATRIX sdm(CMATRIX& Coeff, double dt, int act_st, MATRIX& decoh_rates):\n";
>>>>>>> 68e7dfb2
      cout<<"The population of the active state is larger than 1: p_aa_old = "<< p_aa_old << endl;
      cout<<"C = \n"; C.show_matrix();
      cout<<"act_st = "<<act_st<<endl;
      cout<<"Coeff = \n"; Coeff.show_matrix();
      cout<<"decoherence_rates = \n"; decoherence_rates.show_matrix();
      cout<<"initial total pop = "<<(Coeff.H() * Coeff).get(0,0).real();
      exit(0);
    }


    if(p_aa_old>0.0){

      // First - update all the coefficients for the non-active states
      int N = Coeff.n_elts;

      double inact_st_pop = 0.0; // population of the inactive states after rescaling

      for(int i=0; i<N; i++){
        if(i != act_st){
          double itau = decoherence_rates.get(i, act_st);
          sclf = exp(-dt*itau);
          C.scale(i, 0, sclf);

          inact_st_pop += (std::conj(C.get(i)) * C.get(i)).real();
        }
      }

      if(inact_st_pop>1.0){
        cout<<"=== Place 2 =====\n";
        cout<<"Error in CMATRIX sdm(CMATRIX& Coeff, double dt, int act_st, MATRIX& decoherence_rates):\n";
        cout<<"Total population of inactive states after rescaling is larger than 1: inact_st_pop = "<<inact_st_pop<<endl;
        cout<<"C = \n"; C.show_matrix();
        cout<<"act_st = "<<act_st<<endl;
        cout<<"Coeff = \n"; Coeff.show_matrix();
        cout<<"decoherence_rates = \n"; decoherence_rates.show_matrix();
        cout<<"initial total pop = "<<(Coeff.H() * Coeff).get(0,0).real();
        exit(0);
      }

      double p_aa_new = 1.0 - inact_st_pop;


      if(p_aa_new<0.0){
        cout<<"=== Place 3 =====\n";
        cout<<"Error in CMATRIX sdm(CMATRIX& Coeff, double dt, int act_st, MATRIX& decoherence_rates):\n";
        cout<<"new population of the active state "<< p_aa_new <<" is negative...\n";
        cout<<"inact_st_pop = "<<inact_st_pop<<endl;
        cout<<"p_aa_old = "<<p_aa_old<<endl;
        cout<<"C = \n"; C.show_matrix();
        cout<<"act_st = "<<act_st<<endl;
        cout<<"Coeff = \n"; Coeff.show_matrix();
        cout<<"decoherence_rates = \n"; decoherence_rates.show_matrix();
        cout<<"initial total pop = "<<(Coeff.H() * Coeff).get(0,0).real();
        exit(0);
      }

      sclf = sqrt( p_aa_new / p_aa_old );  // scaling factor for the active state

      // Rescale the active state
      C.scale(act_st, 0, sclf);

    }// if p_aa_old > 0.0

    double new_norm = (C.H() * C).get(0,0).real();
    //cout<<"new_norm = "<<new_norm<<endl;


    if(fabs(new_norm-1.0)>0.1){
      cout<<"=== Place 4 =====\n";
      cout<<"Error in CMATRIX sdm(CMATRIX& Coeff, double dt, int act_st, MATRIX& decoherence_rates):\n";
    //  cout<<"new population of the active state "<< p_aa_new <<" is negative...\n";
    //  cout<<"inact_st_pop = "<<inact_st_pop<<endl;
      cout<<"p_aa_old = "<<p_aa_old<<endl;
      cout<<"C = \n"; C.show_matrix();
      cout<<"act_st = "<<act_st<<endl;
      cout<<"Coeff = \n"; Coeff.show_matrix();
      cout<<"decoherence_rates = \n"; decoherence_rates.show_matrix();
      cout<<"initial total pop = "<<(Coeff.H() * Coeff).get(0,0).real();
      exit(0);
    }


    return C;

}

CMATRIX sdm(CMATRIX& Coeff, double dt, int act_st, MATRIX& decoh_rates){

<<<<<<< HEAD
CMATRIX sdm(CMATRIX& Coeff, double dt, vector<int>& act_st, vector<MATRIX>& decoherence_rates, double tol){
=======
  double tol = 0.0;

  return sdm(Coeff, dt, act_st, decoh_rates, tol);
}


CMATRIX sdm(CMATRIX& Coeff, double dt, vector<int>& act_st, vector<MATRIX>& decoh_rates, double tol){
>>>>>>> 68e7dfb2
    /**
    \brief The generic framework of the Simplified Decay of Mixing (SDM) method of
    Granucci, G.; Persico, M. J. Chem. Phys. 2007, 126, 134114)

    This is a version for multiple trajectories

    \param[in]       Coeff [ CMATRIX(nadi, ntraj) ] An object containig electronic DOFs.
    \param[in]          dt [ float ] The integration timestep. Units = a.u. of time
    \param[in]      act_st [ integer ] The active state index
<<<<<<< HEAD
    \param[in]      decoherence_rates [ MATRIX ] The matrix of decoherence (pure dephasing) rates between all pairs of states
    \param[in]         tol [double] The maximal acceptable deviation of the p_aa_old from 1. If the p_aa_old < 1.0 + tol, then renormalize it to 1.0

=======
    \param[in]      decoh_rates [ MATRIX ] The matrix of decoherence (pure dephasing) rates between all pairs of states
    \param[in]         tol [double] The maximal acceptable deviation of the p_aa_old from 1. If the p_aa_old < 1.0 + tol, then renormalize it to 1.0 
>>>>>>> 68e7dfb2

    The function returns:
    # C [ CMATRIX ] - the updated state of the electronic DOF, in the same data type as the input

    */

  int nadi = Coeff.n_rows;
  int ntraj = Coeff.n_cols;
  int i, traj;


  vector<int> stenc_x(nadi, 0); for(i=0;i<nadi;i++){  stenc_x[i] = i; }
  vector<int> stenc_y(1, 0);

  CMATRIX coeff(nadi, 1);
  CMATRIX res(nadi, ntraj);

  for(traj=0; traj<ntraj; traj++){

    stenc_y[0] = traj;
    pop_submatrix(Coeff, coeff, stenc_x, stenc_y);
<<<<<<< HEAD

    coeff = sdm(coeff, dt, act_st[traj], decoherence_rates[traj], tol);

=======
    coeff = sdm(coeff, dt, act_st[traj], decoh_rates[traj], tol);
>>>>>>> 68e7dfb2
    push_submatrix(res, coeff, stenc_x, stenc_y);

  }// for traj
  return res;

}

<<<<<<< HEAD
CMATRIX sdm(CMATRIX& Coeff, double dt, vector<int>& act_st, vector<MATRIX>& decoherence_rates){

  double tol = 0.0;
  return sdm(Coeff, dt, act_st, decoherence_rates, tol);
=======
CMATRIX sdm(CMATRIX& Coeff, double dt, vector<int>& act_st, vector<MATRIX>& decoh_rates){
             
  double tol = 0.0;
  return sdm(Coeff, dt, act_st, decoh_rates, tol);
>>>>>>> 68e7dfb2
}


void project_out(CMATRIX& Coeff, int traj, int i){
    /** Projects the state `i` out of a coherent superposition of states

    Args:
        Coeff ( CMATRIX(nstates, ntraj) ): amplitudes of the electronic states in
            a coherent superposition from which we will project a state out
        traj ( int ): The index of the trajectory (column) on which we will operate
        i ( int ): The index of the state to be projected out

    Returns:
        None: but changes the input variable `Coeff`

   */

    int nstates = Coeff.n_rows;

    complex<double> ci; ci = Coeff.get(i,traj);
    double pi; pi = (std::conj(ci) * ci).real();
    double nrm = 1.0 - pi;

    if(nrm<=0.0){ nrm = 0.0; }
    if(nrm>0.0){  nrm = 1.0/sqrt(nrm); }

    Coeff.scale(-1, traj, nrm);
    Coeff.set(i, traj, complex<double>(0.0, 0.0));
}


void collapse(CMATRIX& Coeff, int traj, int i, int collapse_option){
    /** Collapse the wfc but such that to preserve the phase!

    Args:
        Coeff ( CMATRIX(nstates, ntraj) ): amplitudes of the electronic states in
            a coherent superposition which we are going to collapse
        traj ( int ): The index of the trajectory (column) on which we will operate
        i ( int ): The index of the state onto which the supeposition will be collapsed
        collapse_option ( int ): the way to collapse onto given state:

          - 0: by rescaling the magnitude of the amplitude vector elements, but preserving "phase"
          - 1: by resetting the amplitudes to 1.0+0.0j. This option changes phase

    Returns:
        None: but changes the input variable `Coeff`

    */

    complex<double> ci; ci = Coeff.get(i,traj);
    double pi; pi = (std::conj(ci) * ci).real();

    Coeff.scale(-1, traj, 0.0);

    if(collapse_option==0){
      if(pi>0.0){   Coeff.set(i, traj, ci/sqrt(pi)); }
      else{  Coeff.set(i, traj, complex<double>(1.0, 0.0) ); }
    }
    else if(collapse_option==1){
      Coeff.set(i, traj, complex<double>(1.0, 0.0) );
    }

}



void instantaneous_decoherence(CMATRIX& Coeff,
   vector<int>& accepted_states, vector<int>& proposed_states, vector<int>& initial_states,
   int instantaneous_decoherence_variant, int collapse_option){

/**
  This function implements the instantaneous decoherence approach of Nelson et al.:

  Nelson, T.; Fernandez-Alberti, S.; Roitberg, A. E.; Tretiak, S. J. Chem. Phys. 2013, 138, 224111

  Two options of the algorithm are available:

  ID-S: wavefunction amplitudes are collapsed only during the successful hops (onto the new state)

  ID-A: wavefunction amplitudes are collapsed at every attempted hop
      to the new state, if successful
      to the old state, if now

  There collapsing options are controlled by the parameter instantaneous_decoherence_variant

   0 - ID-S
   1 - ID-A
   2 - ID-C - consistent ID - an experimental algo

   In the "consistent" version, we lift the condition that the accepted/proposed states must be different from
   the starting state - this option addresses a philosophical question - what if we say that no hops
   is equivalent to the hop onto the current state? why should the "hopping" into the original state
   by treated differently from the "actual hopping" to another state? So, in this version we
   collapse onto the accpeted states, no matter if they are the result of a successfull or frustrated hop.

  The mechanism of the collapse event itself is controlled by the collapse_option parameter
*/
  int traj;
  int ntraj = Coeff.n_cols;

  if(accepted_states.size()!=ntraj){
    cout<<"ERROR in ids: the sizes of the input variables Coeff and accepted_states are inconsistent\n";
    cout<<"Coeff.num_of_cols = = "<<ntraj<<"\n";
    cout<<"accepted_states.size() = "<<accepted_states.size()<<"\n";
    cout<<"exiting...\n";
    exit(0);
  }
  if(proposed_states.size()!=ntraj){
    cout<<"ERROR in ids: the sizes of the input variables Coeff and proposed_states are inconsistent\n";
    cout<<"Coeff.num_of_cols = = "<<ntraj<<"\n";
    cout<<"proposed_states.size() = "<<proposed_states.size()<<"\n";
    cout<<"exiting...\n";
    exit(0);
  }
  if(initial_states.size()!=ntraj){
    cout<<"ERROR in ids: the sizes of the input variables Coeff and initial_states are inconsistent\n";
    cout<<"Coeff.num_of_cols = = "<<ntraj<<"\n";
    cout<<"initial_states.size() = "<<initial_states.size()<<"\n";
    cout<<"exiting...\n";
    exit(0);
  }


  // ID-S
  if(instantaneous_decoherence_variant==0){

    for(traj = 0; traj < ntraj; traj++){

      if(accepted_states[traj] != initial_states[traj]){
        collapse(Coeff, traj, accepted_states[traj], collapse_option);
      }
    }// traj

  }// ID-S

  // ID-A
  else if(instantaneous_decoherence_variant==1){

    for(traj = 0; traj < ntraj; traj++){

      if(proposed_states[traj] != initial_states[traj]){
      // Only apply ID-A, if the proposed states are different from the original ones

        if(accepted_states[traj] == proposed_states[traj]){
        // Proposed hop is successful - collapse onto newly accepted state
          collapse(Coeff, traj, accepted_states[traj], collapse_option);
        }
        else{
        // Proposed hop is not successful - collapse onto the original state
          collapse(Coeff, traj, initial_states[traj], collapse_option);
        }
      }
    }// traj

  }// ID-A


  // ID-C
  else if(instantaneous_decoherence_variant==2){

    for(traj = 0; traj < ntraj; traj++){

      collapse(Coeff, traj, accepted_states[traj], collapse_option);

    }// traj

  }// ID-C



}


}// namespace libdyn
}// liblibra
<|MERGE_RESOLUTION|>--- conflicted
+++ resolved
@@ -1,408 +1,375 @@
-/*********************************************************************************
-* Copyright (C) 2018-2019 Alexey V. Akimov
-*
-* This file is distributed under the terms of the GNU General Public License
-* as published by the Free Software Foundation, either version 2 of
-* the License, or (at your option) any later version.
-* See the file LICENSE in the root directory of this distribution
-* or <http://www.gnu.org/licenses/>.
-*
-*********************************************************************************/
-/**
-  \file dyn_decoherence_methods.cpp
-  \brief The file implements various decoherence correction methods
-
-*/
-
-#include "Surface_Hopping.h"
-#include "Energy_and_Forces.h"
-
-/// liblibra namespace
-namespace liblibra{
-
-/// libdyn namespace
-namespace libdyn{
-
-
-<<<<<<< HEAD
-CMATRIX sdm(CMATRIX& Coeff, double dt, int act_st, MATRIX& decoherence_rates, double tol){
-
-=======
-CMATRIX sdm(CMATRIX& Coeff, double dt, int act_st, MATRIX& decoh_rates, double tol){
->>>>>>> 68e7dfb2
-    /**
-    \brief Generic framework of Simplified Decay of Mixing (SDM) method of
-    Granucci, G.; Persico, M. J. Chem. Phys. 2007, 126, 134114
-
-    \param[in]       Coeff [ CMATRIX(nadi, 1) ] An object containig electronic DOFs.
-    \param[in]          dt [ float ] The integration timestep. Units = a.u. of time
-    \param[in]      act_st [ integer ] The active state index
-<<<<<<< HEAD
-    \param[in]      decoherence_rates [ MATRIX ] The matrix of decoherence (pure dephasing) rates between all pairs of states
-    \param[in]         tol [double] The maximal acceptable deviation of the p_aa_old from 1. If the p_aa_old < 1.0 + tol, then renormalize it to 1.0
-=======
-    \param[in]      decoh_rates [ MATRIX ] The matrix of decoherence (pure dephasing) rates between all pairs of states
-    \param[in]         tol [double] The maximal acceptable deviation of the p_aa_old from 1. If the p_aa_old < 1.0 + tol, then renormalize it to 1.0 
->>>>>>> 68e7dfb2
-
-    The function returns:
-    C [ CMATRIX ] - the updated state of the electronic DOF, in the same data type as the input
-
-    */
-
-    double sclf;
-
-
-    CMATRIX C(Coeff);
-
-
-    // Population of the active state
-    double p_aa_old = (std::conj(C.get(act_st)) * C.get(act_st)).real();
-
-    if(p_aa_old>1.0 + tol){
-      // Comment this place if you want to allow inprecise integration
-      // (where the total norm may exceeed 1.0), as is the case for too large dt
-      // for some algorithms
-      cout<<"=== Place 1 =====\n";
-<<<<<<< HEAD
-      cout<<"Error in CMATRIX sdm(CMATRIX& Coeff, double dt, int act_st, MATRIX& decoherence_rates):\n";
-=======
-      cout<<"Error in CMATRIX sdm(CMATRIX& Coeff, double dt, int act_st, MATRIX& decoh_rates):\n";
->>>>>>> 68e7dfb2
-      cout<<"The population of the active state is larger than 1: p_aa_old = "<< p_aa_old << endl;
-      cout<<"C = \n"; C.show_matrix();
-      cout<<"act_st = "<<act_st<<endl;
-      cout<<"Coeff = \n"; Coeff.show_matrix();
-      cout<<"decoherence_rates = \n"; decoherence_rates.show_matrix();
-      cout<<"initial total pop = "<<(Coeff.H() * Coeff).get(0,0).real();
-      exit(0);
-    }
-
-
-    if(p_aa_old>0.0){
-
-      // First - update all the coefficients for the non-active states
-      int N = Coeff.n_elts;
-
-      double inact_st_pop = 0.0; // population of the inactive states after rescaling
-
-      for(int i=0; i<N; i++){
-        if(i != act_st){
-          double itau = decoherence_rates.get(i, act_st);
-          sclf = exp(-dt*itau);
-          C.scale(i, 0, sclf);
-
-          inact_st_pop += (std::conj(C.get(i)) * C.get(i)).real();
-        }
-      }
-
-      if(inact_st_pop>1.0){
-        cout<<"=== Place 2 =====\n";
-        cout<<"Error in CMATRIX sdm(CMATRIX& Coeff, double dt, int act_st, MATRIX& decoherence_rates):\n";
-        cout<<"Total population of inactive states after rescaling is larger than 1: inact_st_pop = "<<inact_st_pop<<endl;
-        cout<<"C = \n"; C.show_matrix();
-        cout<<"act_st = "<<act_st<<endl;
-        cout<<"Coeff = \n"; Coeff.show_matrix();
-        cout<<"decoherence_rates = \n"; decoherence_rates.show_matrix();
-        cout<<"initial total pop = "<<(Coeff.H() * Coeff).get(0,0).real();
-        exit(0);
-      }
-
-      double p_aa_new = 1.0 - inact_st_pop;
-
-
-      if(p_aa_new<0.0){
-        cout<<"=== Place 3 =====\n";
-        cout<<"Error in CMATRIX sdm(CMATRIX& Coeff, double dt, int act_st, MATRIX& decoherence_rates):\n";
-        cout<<"new population of the active state "<< p_aa_new <<" is negative...\n";
-        cout<<"inact_st_pop = "<<inact_st_pop<<endl;
-        cout<<"p_aa_old = "<<p_aa_old<<endl;
-        cout<<"C = \n"; C.show_matrix();
-        cout<<"act_st = "<<act_st<<endl;
-        cout<<"Coeff = \n"; Coeff.show_matrix();
-        cout<<"decoherence_rates = \n"; decoherence_rates.show_matrix();
-        cout<<"initial total pop = "<<(Coeff.H() * Coeff).get(0,0).real();
-        exit(0);
-      }
-
-      sclf = sqrt( p_aa_new / p_aa_old );  // scaling factor for the active state
-
-      // Rescale the active state
-      C.scale(act_st, 0, sclf);
-
-    }// if p_aa_old > 0.0
-
-    double new_norm = (C.H() * C).get(0,0).real();
-    //cout<<"new_norm = "<<new_norm<<endl;
-
-
-    if(fabs(new_norm-1.0)>0.1){
-      cout<<"=== Place 4 =====\n";
-      cout<<"Error in CMATRIX sdm(CMATRIX& Coeff, double dt, int act_st, MATRIX& decoherence_rates):\n";
-    //  cout<<"new population of the active state "<< p_aa_new <<" is negative...\n";
-    //  cout<<"inact_st_pop = "<<inact_st_pop<<endl;
-      cout<<"p_aa_old = "<<p_aa_old<<endl;
-      cout<<"C = \n"; C.show_matrix();
-      cout<<"act_st = "<<act_st<<endl;
-      cout<<"Coeff = \n"; Coeff.show_matrix();
-      cout<<"decoherence_rates = \n"; decoherence_rates.show_matrix();
-      cout<<"initial total pop = "<<(Coeff.H() * Coeff).get(0,0).real();
-      exit(0);
-    }
-
-
-    return C;
-
-}
-
-CMATRIX sdm(CMATRIX& Coeff, double dt, int act_st, MATRIX& decoh_rates){
-
-<<<<<<< HEAD
-CMATRIX sdm(CMATRIX& Coeff, double dt, vector<int>& act_st, vector<MATRIX>& decoherence_rates, double tol){
-=======
-  double tol = 0.0;
-
-  return sdm(Coeff, dt, act_st, decoh_rates, tol);
-}
-
-
-CMATRIX sdm(CMATRIX& Coeff, double dt, vector<int>& act_st, vector<MATRIX>& decoh_rates, double tol){
->>>>>>> 68e7dfb2
-    /**
-    \brief The generic framework of the Simplified Decay of Mixing (SDM) method of
-    Granucci, G.; Persico, M. J. Chem. Phys. 2007, 126, 134114)
-
-    This is a version for multiple trajectories
-
-    \param[in]       Coeff [ CMATRIX(nadi, ntraj) ] An object containig electronic DOFs.
-    \param[in]          dt [ float ] The integration timestep. Units = a.u. of time
-    \param[in]      act_st [ integer ] The active state index
-<<<<<<< HEAD
-    \param[in]      decoherence_rates [ MATRIX ] The matrix of decoherence (pure dephasing) rates between all pairs of states
-    \param[in]         tol [double] The maximal acceptable deviation of the p_aa_old from 1. If the p_aa_old < 1.0 + tol, then renormalize it to 1.0
-
-=======
-    \param[in]      decoh_rates [ MATRIX ] The matrix of decoherence (pure dephasing) rates between all pairs of states
-    \param[in]         tol [double] The maximal acceptable deviation of the p_aa_old from 1. If the p_aa_old < 1.0 + tol, then renormalize it to 1.0 
->>>>>>> 68e7dfb2
-
-    The function returns:
-    # C [ CMATRIX ] - the updated state of the electronic DOF, in the same data type as the input
-
-    */
-
-  int nadi = Coeff.n_rows;
-  int ntraj = Coeff.n_cols;
-  int i, traj;
-
-
-  vector<int> stenc_x(nadi, 0); for(i=0;i<nadi;i++){  stenc_x[i] = i; }
-  vector<int> stenc_y(1, 0);
-
-  CMATRIX coeff(nadi, 1);
-  CMATRIX res(nadi, ntraj);
-
-  for(traj=0; traj<ntraj; traj++){
-
-    stenc_y[0] = traj;
-    pop_submatrix(Coeff, coeff, stenc_x, stenc_y);
-<<<<<<< HEAD
-
-    coeff = sdm(coeff, dt, act_st[traj], decoherence_rates[traj], tol);
-
-=======
-    coeff = sdm(coeff, dt, act_st[traj], decoh_rates[traj], tol);
->>>>>>> 68e7dfb2
-    push_submatrix(res, coeff, stenc_x, stenc_y);
-
-  }// for traj
-  return res;
-
-}
-
-<<<<<<< HEAD
-CMATRIX sdm(CMATRIX& Coeff, double dt, vector<int>& act_st, vector<MATRIX>& decoherence_rates){
-
-  double tol = 0.0;
-  return sdm(Coeff, dt, act_st, decoherence_rates, tol);
-=======
-CMATRIX sdm(CMATRIX& Coeff, double dt, vector<int>& act_st, vector<MATRIX>& decoh_rates){
-             
-  double tol = 0.0;
-  return sdm(Coeff, dt, act_st, decoh_rates, tol);
->>>>>>> 68e7dfb2
-}
-
-
-void project_out(CMATRIX& Coeff, int traj, int i){
-    /** Projects the state `i` out of a coherent superposition of states
-
-    Args:
-        Coeff ( CMATRIX(nstates, ntraj) ): amplitudes of the electronic states in
-            a coherent superposition from which we will project a state out
-        traj ( int ): The index of the trajectory (column) on which we will operate
-        i ( int ): The index of the state to be projected out
-
-    Returns:
-        None: but changes the input variable `Coeff`
-
-   */
-
-    int nstates = Coeff.n_rows;
-
-    complex<double> ci; ci = Coeff.get(i,traj);
-    double pi; pi = (std::conj(ci) * ci).real();
-    double nrm = 1.0 - pi;
-
-    if(nrm<=0.0){ nrm = 0.0; }
-    if(nrm>0.0){  nrm = 1.0/sqrt(nrm); }
-
-    Coeff.scale(-1, traj, nrm);
-    Coeff.set(i, traj, complex<double>(0.0, 0.0));
-}
-
-
-void collapse(CMATRIX& Coeff, int traj, int i, int collapse_option){
-    /** Collapse the wfc but such that to preserve the phase!
-
-    Args:
-        Coeff ( CMATRIX(nstates, ntraj) ): amplitudes of the electronic states in
-            a coherent superposition which we are going to collapse
-        traj ( int ): The index of the trajectory (column) on which we will operate
-        i ( int ): The index of the state onto which the supeposition will be collapsed
-        collapse_option ( int ): the way to collapse onto given state:
-
-          - 0: by rescaling the magnitude of the amplitude vector elements, but preserving "phase"
-          - 1: by resetting the amplitudes to 1.0+0.0j. This option changes phase
-
-    Returns:
-        None: but changes the input variable `Coeff`
-
-    */
-
-    complex<double> ci; ci = Coeff.get(i,traj);
-    double pi; pi = (std::conj(ci) * ci).real();
-
-    Coeff.scale(-1, traj, 0.0);
-
-    if(collapse_option==0){
-      if(pi>0.0){   Coeff.set(i, traj, ci/sqrt(pi)); }
-      else{  Coeff.set(i, traj, complex<double>(1.0, 0.0) ); }
-    }
-    else if(collapse_option==1){
-      Coeff.set(i, traj, complex<double>(1.0, 0.0) );
-    }
-
-}
-
-
-
-void instantaneous_decoherence(CMATRIX& Coeff,
-   vector<int>& accepted_states, vector<int>& proposed_states, vector<int>& initial_states,
-   int instantaneous_decoherence_variant, int collapse_option){
-
-/**
-  This function implements the instantaneous decoherence approach of Nelson et al.:
-
-  Nelson, T.; Fernandez-Alberti, S.; Roitberg, A. E.; Tretiak, S. J. Chem. Phys. 2013, 138, 224111
-
-  Two options of the algorithm are available:
-
-  ID-S: wavefunction amplitudes are collapsed only during the successful hops (onto the new state)
-
-  ID-A: wavefunction amplitudes are collapsed at every attempted hop
-      to the new state, if successful
-      to the old state, if now
-
-  There collapsing options are controlled by the parameter instantaneous_decoherence_variant
-
-   0 - ID-S
-   1 - ID-A
-   2 - ID-C - consistent ID - an experimental algo
-
-   In the "consistent" version, we lift the condition that the accepted/proposed states must be different from
-   the starting state - this option addresses a philosophical question - what if we say that no hops
-   is equivalent to the hop onto the current state? why should the "hopping" into the original state
-   by treated differently from the "actual hopping" to another state? So, in this version we
-   collapse onto the accpeted states, no matter if they are the result of a successfull or frustrated hop.
-
-  The mechanism of the collapse event itself is controlled by the collapse_option parameter
-*/
-  int traj;
-  int ntraj = Coeff.n_cols;
-
-  if(accepted_states.size()!=ntraj){
-    cout<<"ERROR in ids: the sizes of the input variables Coeff and accepted_states are inconsistent\n";
-    cout<<"Coeff.num_of_cols = = "<<ntraj<<"\n";
-    cout<<"accepted_states.size() = "<<accepted_states.size()<<"\n";
-    cout<<"exiting...\n";
-    exit(0);
-  }
-  if(proposed_states.size()!=ntraj){
-    cout<<"ERROR in ids: the sizes of the input variables Coeff and proposed_states are inconsistent\n";
-    cout<<"Coeff.num_of_cols = = "<<ntraj<<"\n";
-    cout<<"proposed_states.size() = "<<proposed_states.size()<<"\n";
-    cout<<"exiting...\n";
-    exit(0);
-  }
-  if(initial_states.size()!=ntraj){
-    cout<<"ERROR in ids: the sizes of the input variables Coeff and initial_states are inconsistent\n";
-    cout<<"Coeff.num_of_cols = = "<<ntraj<<"\n";
-    cout<<"initial_states.size() = "<<initial_states.size()<<"\n";
-    cout<<"exiting...\n";
-    exit(0);
-  }
-
-
-  // ID-S
-  if(instantaneous_decoherence_variant==0){
-
-    for(traj = 0; traj < ntraj; traj++){
-
-      if(accepted_states[traj] != initial_states[traj]){
-        collapse(Coeff, traj, accepted_states[traj], collapse_option);
-      }
-    }// traj
-
-  }// ID-S
-
-  // ID-A
-  else if(instantaneous_decoherence_variant==1){
-
-    for(traj = 0; traj < ntraj; traj++){
-
-      if(proposed_states[traj] != initial_states[traj]){
-      // Only apply ID-A, if the proposed states are different from the original ones
-
-        if(accepted_states[traj] == proposed_states[traj]){
-        // Proposed hop is successful - collapse onto newly accepted state
-          collapse(Coeff, traj, accepted_states[traj], collapse_option);
-        }
-        else{
-        // Proposed hop is not successful - collapse onto the original state
-          collapse(Coeff, traj, initial_states[traj], collapse_option);
-        }
-      }
-    }// traj
-
-  }// ID-A
-
-
-  // ID-C
-  else if(instantaneous_decoherence_variant==2){
-
-    for(traj = 0; traj < ntraj; traj++){
-
-      collapse(Coeff, traj, accepted_states[traj], collapse_option);
-
-    }// traj
-
-  }// ID-C
-
-
-
-}
-
-
-}// namespace libdyn
-}// liblibra
+/*********************************************************************************
+* Copyright (C) 2018-2019 Alexey V. Akimov
+*
+* This file is distributed under the terms of the GNU General Public License
+* as published by the Free Software Foundation, either version 2 of
+* the License, or (at your option) any later version.
+* See the file LICENSE in the root directory of this distribution
+* or <http://www.gnu.org/licenses/>.
+*
+*********************************************************************************/
+/**
+  \file dyn_decoherence_methods.cpp
+  \brief The file implements various decoherence correction methods
+
+*/
+
+#include "Surface_Hopping.h"
+#include "Energy_and_Forces.h"
+
+/// liblibra namespace
+namespace liblibra{
+
+/// libdyn namespace
+namespace libdyn{
+
+
+CMATRIX sdm(CMATRIX& Coeff, double dt, int act_st, MATRIX& decoherence_rates, double tol){
+
+    /**
+    \brief Generic framework of Simplified Decay of Mixing (SDM) method of
+    Granucci, G.; Persico, M. J. Chem. Phys. 2007, 126, 134114
+
+    \param[in]       Coeff [ CMATRIX(nadi, 1) ] An object containig electronic DOFs.
+    \param[in]          dt [ float ] The integration timestep. Units = a.u. of time
+    \param[in]      act_st [ integer ] The active state index
+    \param[in]      decoherence_rates [ MATRIX ] The matrix of decoherence (pure dephasing) rates between all pairs of states
+    \param[in]         tol [double] The maximal acceptable deviation of the p_aa_old from 1. If the p_aa_old < 1.0 + tol, then renormalize it to 1.0
+
+    The function returns:
+    C [ CMATRIX ] - the updated state of the electronic DOF, in the same data type as the input
+
+    */
+
+    double sclf;
+
+
+    CMATRIX C(Coeff);
+
+
+    // Population of the active state
+    double p_aa_old = (std::conj(C.get(act_st)) * C.get(act_st)).real();
+
+    if(p_aa_old>1.0 + tol){
+      // Comment this place if you want to allow inprecise integration
+      // (where the total norm may exceeed 1.0), as is the case for too large dt
+      // for some algorithms
+      cout<<"=== Place 1 =====\n";
+      cout<<"Error in CMATRIX sdm(CMATRIX& Coeff, double dt, int act_st, MATRIX& decoherence_rates):\n";
+      cout<<"The population of the active state is larger than 1: p_aa_old = "<< p_aa_old << endl;
+      cout<<"C = \n"; C.show_matrix();
+      cout<<"act_st = "<<act_st<<endl;
+      cout<<"Coeff = \n"; Coeff.show_matrix();
+      cout<<"decoherence_rates = \n"; decoherence_rates.show_matrix();
+      cout<<"initial total pop = "<<(Coeff.H() * Coeff).get(0,0).real();
+      exit(0);
+    }
+
+
+    if(p_aa_old>0.0){
+
+      // First - update all the coefficients for the non-active states
+      int N = Coeff.n_elts;
+
+      double inact_st_pop = 0.0; // population of the inactive states after rescaling
+
+      for(int i=0; i<N; i++){
+        if(i != act_st){
+          double itau = decoherence_rates.get(i, act_st);
+          sclf = exp(-dt*itau);
+          C.scale(i, 0, sclf);
+
+          inact_st_pop += (std::conj(C.get(i)) * C.get(i)).real();
+        }
+      }
+
+      if(inact_st_pop>1.0){
+        cout<<"=== Place 2 =====\n";
+        cout<<"Error in CMATRIX sdm(CMATRIX& Coeff, double dt, int act_st, MATRIX& decoherence_rates):\n";
+        cout<<"Total population of inactive states after rescaling is larger than 1: inact_st_pop = "<<inact_st_pop<<endl;
+        cout<<"C = \n"; C.show_matrix();
+        cout<<"act_st = "<<act_st<<endl;
+        cout<<"Coeff = \n"; Coeff.show_matrix();
+        cout<<"decoherence_rates = \n"; decoherence_rates.show_matrix();
+        cout<<"initial total pop = "<<(Coeff.H() * Coeff).get(0,0).real();
+        exit(0);
+      }
+
+      double p_aa_new = 1.0 - inact_st_pop;
+
+
+      if(p_aa_new<0.0){
+        cout<<"=== Place 3 =====\n";
+        cout<<"Error in CMATRIX sdm(CMATRIX& Coeff, double dt, int act_st, MATRIX& decoherence_rates):\n";
+        cout<<"new population of the active state "<< p_aa_new <<" is negative...\n";
+        cout<<"inact_st_pop = "<<inact_st_pop<<endl;
+        cout<<"p_aa_old = "<<p_aa_old<<endl;
+        cout<<"C = \n"; C.show_matrix();
+        cout<<"act_st = "<<act_st<<endl;
+        cout<<"Coeff = \n"; Coeff.show_matrix();
+        cout<<"decoherence_rates = \n"; decoherence_rates.show_matrix();
+        cout<<"initial total pop = "<<(Coeff.H() * Coeff).get(0,0).real();
+        exit(0);
+      }
+
+      sclf = sqrt( p_aa_new / p_aa_old );  // scaling factor for the active state
+
+      // Rescale the active state
+      C.scale(act_st, 0, sclf);
+
+    }// if p_aa_old > 0.0
+
+    double new_norm = (C.H() * C).get(0,0).real();
+    //cout<<"new_norm = "<<new_norm<<endl;
+
+
+    if(fabs(new_norm-1.0)>0.1){
+      cout<<"=== Place 4 =====\n";
+      cout<<"Error in CMATRIX sdm(CMATRIX& Coeff, double dt, int act_st, MATRIX& decoherence_rates):\n";
+    //  cout<<"new population of the active state "<< p_aa_new <<" is negative...\n";
+    //  cout<<"inact_st_pop = "<<inact_st_pop<<endl;
+      cout<<"p_aa_old = "<<p_aa_old<<endl;
+      cout<<"C = \n"; C.show_matrix();
+      cout<<"act_st = "<<act_st<<endl;
+      cout<<"Coeff = \n"; Coeff.show_matrix();
+      cout<<"decoherence_rates = \n"; decoherence_rates.show_matrix();
+      cout<<"initial total pop = "<<(Coeff.H() * Coeff).get(0,0).real();
+      exit(0);
+    }
+
+
+    return C;
+
+}
+
+CMATRIX sdm(CMATRIX& Coeff, double dt, int act_st, MATRIX& decoh_rates){
+
+  double tol = 0.0;
+
+  return sdm(Coeff, dt, act_st, decoh_rates, tol);
+}
+
+
+CMATRIX sdm(CMATRIX& Coeff, double dt, vector<int>& act_st, vector<MATRIX>& decoh_rates, double tol){
+
+    /**
+    \brief The generic framework of the Simplified Decay of Mixing (SDM) method of
+    Granucci, G.; Persico, M. J. Chem. Phys. 2007, 126, 134114)
+
+    This is a version for multiple trajectories
+
+    \param[in]       Coeff [ CMATRIX(nadi, ntraj) ] An object containig electronic DOFs.
+    \param[in]          dt [ float ] The integration timestep. Units = a.u. of time
+    \param[in]      act_st [ integer ] The active state index
+    \param[in]      decoherence_rates [ MATRIX ] The matrix of decoherence (pure dephasing) rates between all pairs of states
+    \param[in]         tol [double] The maximal acceptable deviation of the p_aa_old from 1. If the p_aa_old < 1.0 + tol, then renormalize it to 1.0
+
+
+    The function returns:
+    # C [ CMATRIX ] - the updated state of the electronic DOF, in the same data type as the input
+
+    */
+
+  int nadi = Coeff.n_rows;
+  int ntraj = Coeff.n_cols;
+  int i, traj;
+
+
+  vector<int> stenc_x(nadi, 0); for(i=0;i<nadi;i++){  stenc_x[i] = i; }
+  vector<int> stenc_y(1, 0);
+
+  CMATRIX coeff(nadi, 1);
+  CMATRIX res(nadi, ntraj);
+
+  for(traj=0; traj<ntraj; traj++){
+
+    stenc_y[0] = traj;
+    pop_submatrix(Coeff, coeff, stenc_x, stenc_y);
+    coeff = sdm(coeff, dt, act_st[traj], decoh_rates[traj], tol);
+    push_submatrix(res, coeff, stenc_x, stenc_y);
+
+  }// for traj
+  return res;
+
+}
+
+
+CMATRIX sdm(CMATRIX& Coeff, double dt, vector<int>& act_st, vector<MATRIX>& decoh_rates){
+
+  double tol = 0.0;
+  return sdm(Coeff, dt, act_st, decoh_rates, tol);
+}
+
+
+void project_out(CMATRIX& Coeff, int traj, int i){
+    /** Projects the state `i` out of a coherent superposition of states
+
+    Args:
+        Coeff ( CMATRIX(nstates, ntraj) ): amplitudes of the electronic states in
+            a coherent superposition from which we will project a state out
+        traj ( int ): The index of the trajectory (column) on which we will operate
+        i ( int ): The index of the state to be projected out
+
+    Returns:
+        None: but changes the input variable `Coeff`
+
+   */
+
+    int nstates = Coeff.n_rows;
+
+    complex<double> ci; ci = Coeff.get(i,traj);
+    double pi; pi = (std::conj(ci) * ci).real();
+    double nrm = 1.0 - pi;
+
+    if(nrm<=0.0){ nrm = 0.0; }
+    if(nrm>0.0){  nrm = 1.0/sqrt(nrm); }
+
+    Coeff.scale(-1, traj, nrm);
+    Coeff.set(i, traj, complex<double>(0.0, 0.0));
+}
+
+
+void collapse(CMATRIX& Coeff, int traj, int i, int collapse_option){
+    /** Collapse the wfc but such that to preserve the phase!
+
+    Args:
+        Coeff ( CMATRIX(nstates, ntraj) ): amplitudes of the electronic states in
+            a coherent superposition which we are going to collapse
+        traj ( int ): The index of the trajectory (column) on which we will operate
+        i ( int ): The index of the state onto which the supeposition will be collapsed
+        collapse_option ( int ): the way to collapse onto given state:
+
+          - 0: by rescaling the magnitude of the amplitude vector elements, but preserving "phase"
+          - 1: by resetting the amplitudes to 1.0+0.0j. This option changes phase
+
+    Returns:
+        None: but changes the input variable `Coeff`
+
+    */
+
+    complex<double> ci; ci = Coeff.get(i,traj);
+    double pi; pi = (std::conj(ci) * ci).real();
+
+    Coeff.scale(-1, traj, 0.0);
+
+    if(collapse_option==0){
+      if(pi>0.0){   Coeff.set(i, traj, ci/sqrt(pi)); }
+      else{  Coeff.set(i, traj, complex<double>(1.0, 0.0) ); }
+    }
+    else if(collapse_option==1){
+      Coeff.set(i, traj, complex<double>(1.0, 0.0) );
+    }
+
+}
+
+
+
+void instantaneous_decoherence(CMATRIX& Coeff,
+   vector<int>& accepted_states, vector<int>& proposed_states, vector<int>& initial_states,
+   int instantaneous_decoherence_variant, int collapse_option){
+
+/**
+  This function implements the instantaneous decoherence approach of Nelson et al.:
+
+  Nelson, T.; Fernandez-Alberti, S.; Roitberg, A. E.; Tretiak, S. J. Chem. Phys. 2013, 138, 224111
+
+  Two options of the algorithm are available:
+
+  ID-S: wavefunction amplitudes are collapsed only during the successful hops (onto the new state)
+
+  ID-A: wavefunction amplitudes are collapsed at every attempted hop
+      to the new state, if successful
+      to the old state, if now
+
+  There collapsing options are controlled by the parameter instantaneous_decoherence_variant
+
+   0 - ID-S
+   1 - ID-A
+   2 - ID-C - consistent ID - an experimental algo
+
+   In the "consistent" version, we lift the condition that the accepted/proposed states must be different from
+   the starting state - this option addresses a philosophical question - what if we say that no hops
+   is equivalent to the hop onto the current state? why should the "hopping" into the original state
+   by treated differently from the "actual hopping" to another state? So, in this version we
+   collapse onto the accpeted states, no matter if they are the result of a successfull or frustrated hop.
+
+  The mechanism of the collapse event itself is controlled by the collapse_option parameter
+*/
+  int traj;
+  int ntraj = Coeff.n_cols;
+
+  if(accepted_states.size()!=ntraj){
+    cout<<"ERROR in ids: the sizes of the input variables Coeff and accepted_states are inconsistent\n";
+    cout<<"Coeff.num_of_cols = = "<<ntraj<<"\n";
+    cout<<"accepted_states.size() = "<<accepted_states.size()<<"\n";
+    cout<<"exiting...\n";
+    exit(0);
+  }
+  if(proposed_states.size()!=ntraj){
+    cout<<"ERROR in ids: the sizes of the input variables Coeff and proposed_states are inconsistent\n";
+    cout<<"Coeff.num_of_cols = = "<<ntraj<<"\n";
+    cout<<"proposed_states.size() = "<<proposed_states.size()<<"\n";
+    cout<<"exiting...\n";
+    exit(0);
+  }
+  if(initial_states.size()!=ntraj){
+    cout<<"ERROR in ids: the sizes of the input variables Coeff and initial_states are inconsistent\n";
+    cout<<"Coeff.num_of_cols = = "<<ntraj<<"\n";
+    cout<<"initial_states.size() = "<<initial_states.size()<<"\n";
+    cout<<"exiting...\n";
+    exit(0);
+  }
+
+
+  // ID-S
+  if(instantaneous_decoherence_variant==0){
+
+    for(traj = 0; traj < ntraj; traj++){
+
+      if(accepted_states[traj] != initial_states[traj]){
+        collapse(Coeff, traj, accepted_states[traj], collapse_option);
+      }
+    }// traj
+
+  }// ID-S
+
+  // ID-A
+  else if(instantaneous_decoherence_variant==1){
+
+    for(traj = 0; traj < ntraj; traj++){
+
+      if(proposed_states[traj] != initial_states[traj]){
+      // Only apply ID-A, if the proposed states are different from the original ones
+
+        if(accepted_states[traj] == proposed_states[traj]){
+        // Proposed hop is successful - collapse onto newly accepted state
+          collapse(Coeff, traj, accepted_states[traj], collapse_option);
+        }
+        else{
+        // Proposed hop is not successful - collapse onto the original state
+          collapse(Coeff, traj, initial_states[traj], collapse_option);
+        }
+      }
+    }// traj
+
+  }// ID-A
+
+
+  // ID-C
+  else if(instantaneous_decoherence_variant==2){
+
+    for(traj = 0; traj < ntraj; traj++){
+
+      collapse(Coeff, traj, accepted_states[traj], collapse_option);
+
+    }// traj
+
+  }// ID-C
+
+
+
+}
+
+
+}// namespace libdyn
+}// liblibra
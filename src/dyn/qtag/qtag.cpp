/*********************************************************************************
* Copyright (C) 2022 Matthew Dutra, Alexey V. Akimov
*
* This file is distributed under the terms of the GNU General Public License
* as published by the Free Software Foundation, either version 3 of
* the License, or (at your option) any later version.
* See the file LICENSE in the root directory of this distribution
* or <http://www.gnu.org/licenses/>.
*
*********************************************************************************/
/**
  \file qtag.cpp
  \brief The file implements various auxiliary functions for QTAG method
    
*/

#include "qtag.h"
#include "../gwp/libgwp.h"

/// liblibra namespace
namespace liblibra{

using namespace liblinalg;

/// libdyn namespace
namespace libdyn{

using namespace libgwp;

/// libqtag namespace
namespace libqtag{


CMATRIX qtag_psi(MATRIX& q, MATRIX& q1, MATRIX& p1, MATRIX& alp1, MATRIX& s1, CMATRIX& Coeff){
/**
  Returns the (complex) wavefunction value *wf* at a given point *q* for all quantum states
  calculated using the TBF parameters stored in *q1, p1, alp1, s1* and coefficients *Coeff*.

  Args:
      q - MATRIX(ndof, 1) - point at which to evaluate the wavefunction
      q1 - MATRIX(ndof, ntraj) - coordinates of trajectories
      p1 - MATRIX(ndof, ntraj) - momenta of trajectories
      alp1 - MATRIX(ndof, ntraj) - Gaussian width parameters of trajectories
      s1 - MATRIX(ndof, ntraj) - Gaussian width parameters of trajectories
      Coeff - CMATRIX(nstates, ntraj) - amplitudes of all trajectories on all states

  Returns:
      wfc - CMATRIX(nstates, 1) - complex value of the wavefunction at q for all states

*/
  int idof, itraj, istate;
  int ndof = q1.n_rows;
  int ntraj = q1.n_cols;
  int nstates = Coeff.n_rows;

  CMATRIX wfc(nstates, 1);

  for(itraj<0; itraj<ntraj; itraj++){

    complex<double> prod(1.0, 0.0);  
    double sum1, sum2; sum1 = sum2 = 0.0;

    for(int idof=0; idof<ndof; idof++){
      double Q = q1.get(idof, itraj);
      double P = p1.get(idof, itraj);
      double A = alp1.get(idof, itraj);
      double S = s1.get(idof, itraj);
      double _q = q.get(idof, 0);
      double dq = _q - Q;

      prod *= pow((A/M_PI), 0.25);
      sum1 += A * dq * dq;
      sum2 +=  (P * dq + S);

    }// for idof

    double cs = cos(sum2);
    double si = sin(sum2);
    prod *= exp(-0.5 * sum1) * complex<double>(cs, si); 
    
    for(istate=0; istate<nstates; istate++){
      wfc.add(istate, 0,   Coeff.get(istate, itraj) * prod);
    }
  }// for itraj

  return wfc;

}


CMATRIX qtag_overlap_elementary(MATRIX& q, MATRIX& p, MATRIX& alp, MATRIX& s){
/**
  Returns a ntraj' x ntraj' matrix of the GBFs, independent of their active states

  In the gwp, we have the phase parameters first, then the Gaussian width parameters 
  also, keep in mind the 0.5 factor 

  Considering that ntraj' is the number of trajectories on a given surface

  Args:
      q - MATRIX(ndof, ntraj') - positions of the Gaussians for all trajectories
      p - MATRIX(ndof, ntraj') - momenta of the Gaussians for all trajectories
      alp - MATRIX(ndof, ntraj') - Gaussian width parameters for all trajectories
      s - MATRIX(ndof, ntraj') - Gaussian phase parameters of trajectories

  Returns:
      CMATRIX(ntraj, ntraj) - overlaps <GBF_i | GBF_j > regardless of the electronic states
    
*/

  MATRIX tmp(alp); tmp *= 0.5;

  return gwp_overlap_matrix(q, p, s, tmp, q, p, s, tmp );

}

CMATRIX qtag_kinetic_elementary(MATRIX& q, MATRIX& p, MATRIX& alp, MATRIX& s, MATRIX& invM){
/**
  Returns a ntraj' x ntraj' matrix of the kinetic energy for GBFs, independent of their active states

  Considering that ntraj' is the number of trajectories on a given surface

  In the gwp, we have the phase parameters first, then the Gaussian width parameters 
  also, keep in mind the 0.5 factor 
    
  Args:
      q - MATRIX(ndof, ntraj') - positions of the Gaussians for all trajectories
      p - MATRIX(ndof, ntraj') - momenta of the Gaussians for all trajectories
      alp - MATRIX(ndof, ntraj') - Gaussian width parameters for all trajectories
      s - MATRIX(ndof, ntraj') - Gaussian phase parameters of trajectories
      invM - MATRIX(ndof, 1) - inverse matrices for all DOFs (same across all trajectories)

  Returns:
      CMATRIX(ntraj', ntraj') - kinetic energy matrix elements <GBF_i | T | GBF_j > regardless of the electronic states

*/

  MATRIX tmp(alp); tmp *= 0.5;

  return gwp_kinetic_matrix(q, p, s, tmp, q, p, s, tmp, invM );

}



CMATRIX qtag_overlap(vector<int>& active_states, CMATRIX& ovlp, int nstates){
/**
  Calculates the single-surface Hamiltonian matrix elements H_ij=<gi|KE+V|gj>, 
  computed using the basis parameters stored in *qpas*. This requires the single-surface 
  overlap matrix *ov*. Returns the single-surface Hamiltonian *H*.

  Args:
    active_states - list[ ntraj x int] - state indices for all trajectories
    ovlp - CMATRIX(ntraj, ntraj) - couplings of all trajectories as if they are on the same state

  Returns:
    S - CMATRIX(nstates x ntraj, nstates x ntraj) - The many-surface Hamiltonian matrix.

*/
  int i, j;
  int ntraj = active_states.size();

  CMATRIX S(nstates * ntraj, nstates * ntraj);

  for(int itraj=0; itraj<ntraj; itraj++){
    //for(int i=0; i<nstates; i++){
    i = active_states[itraj];

      int indx1 = itraj * nstates + i;

      for(int jtraj=0; jtraj<ntraj; jtraj++){
        //for(int j=0; j<nstates; j++){
          j = active_states[jtraj];
 
          int indx2 = jtraj * nstates + j;

          complex<double> val(0.0, 0.0);
          if(active_states[itraj] == active_states[jtraj]){
            val = ovlp.get(itraj, jtraj);
          }

          S.set(indx1, indx2, val);
        
//        }// j
      }// jtraj

//    }// for i
  }// for itraj

  return S;
}



complex<double> BAT(CMATRIX* Ham1, CMATRIX* Ham2, vector<CMATRIX*>& dHam1, vector<CMATRIX*>& dHam2,
                    MATRIX& q1, MATRIX& p1, MATRIX& s1, MATRIX& alp1, int n1, 
                    MATRIX& q2, MATRIX& p2, MATRIX& s2, MATRIX& alp2, int n2){
/**
    """Returns the (complex) value for the potential *v* on an energetic surface specified by *nsurf* from two basis 
       functions defined by their parameters *qpasi* and *qpasj*, respectively. The computation employs the Bra-ket 
       Averaged Taylor expansion (BAT) about each basis center, which requires a potential function *pot* as well as 
       its first derivative. The potential parameters are stored in the dict 'model_params' as defined in qtag_config.

    Args:

        nstate (integer): Integer specifying the potential surface to be calculated (0 = ground, 1 = first excited, ...)

        qpasi (list): The ndof-by-4 parameter list of the i-th basis function. Each entry is an ndof-by-1 column MATRIX.

        qpasj (list): The ndof-by-4 parameter list of the j-th basis function. Each entry is an ndof-by-1 column MATRIX.

        params (dictionary): Dictionary containing the potential parameters.

        libra_model (function object): Function object containing the Libra potential model for the ground and excited states.

    Returns:
        complex : v - The complex potential v computed via the bra-ket averaged Taylor expansion between basis functions i and j.

    """
*/

  complex<double> vx1, vx2, dvx1, dvx2, v;
  int ndof = q1.n_rows;

  vx1 = Ham1->get(n1, n2);
  vx2 = Ham2->get(n1, n2);

  v = 0.5 * (vx1 + vx2);
  
  for(int dof=0; dof<ndof; dof++){

    dvx1 = dHam1[dof]->get(n1,n2);
    dvx2 = dHam2[dof]->get(n1,n2);

    double q1i = q1.get(dof);
    double q2i = q2.get(dof);

    double p1i = p1.get(dof);
    double p2i = p2.get(dof);

    double a1i = alp1.get(dof);
    double a2i = alp2.get(dof);

    double dq = q2i - q1i;
    double dp = p2i - p1i;
    double denom = a1i + a2i; 

    complex<double> q1_rr1_q2(a2i*dq, dp); 
    complex<double> q1_rr2_q2(-a1i*dq, dp);

    v += 0.5 * (dvx1*q1_rr1_q2 + dvx2*q1_rr2_q2)/denom;

  }// for  dof

  return v;

}// BAT



complex<double> LHA(CMATRIX* Ham1, CMATRIX* Ham2, 
                    vector<CMATRIX*>& dHam1, vector<CMATRIX*>& dHam2,
                    vector<CMATRIX*>& d2Ham1, vector<CMATRIX*>& d2Ham2,
                    MATRIX& q1, MATRIX& p1, MATRIX& s1, MATRIX& alp1, int n1, 
                    MATRIX& q2, MATRIX& p2, MATRIX& s2, MATRIX& alp2, int n2){
/**
    """Returns the (complex) value for the potential *v* on an energetic surface specified by *nsurf* from two basis 
       functions defined by their parameters *qpasi* and *qpasj*, respectively. The computation employs the Local Harmonic 
       Approximation (LHA), which requires a potential function *pot* as well as its first and second derivatives. 
       The potential parameters are stored in the dict 'model_params' as defined in qtag_config.

    Args:
        univ (dictionary): Dictionary containing various system parameters.

        nstate (integer): Integer specifying the potential surface to be calculated (0 = ground, 1 = first excited, ...)

        qpasi (list): The ndof-by-4 parameter list of the i-th basis function. Each entry is an ndof-by-1 column MATRIX.

        qpasj (list): The ndof-by-4 parameter list of the j-th basis function. Each entry is an ndof-by-1 column MATRIX.

        params (dictionary): Dictionary containing the potential parameters.

        libra_model (function object): Function object containing the Libra potential model for the ground and excited states.

    Returns:
        v (complex): The complex potential v computed via the local harmonic approximation between basis functions i and j.
    """

*/

  complex<double> vx1, vx2, dvx1, dvx2, d2vx1, d2vx2, v;
  int ndof = q1.n_rows;

  vx1 = Ham1->get(n1, n2);
  vx2 = Ham2->get(n1, n2);

  v = 0.5 * (vx1 + vx2);

  for(int dof=0; dof<ndof; dof++){

    dvx1 = dHam1[dof]->get(n1,n2);
    dvx2 = dHam2[dof]->get(n1,n2);

    double q1i = q1.get(dof);
    double q2i = q2.get(dof);

    double p1i = p1.get(dof);
    double p2i = p2.get(dof);

    double a1i = alp1.get(dof);
    double a2i = alp2.get(dof);

    double dq = q2i - q1i;
    double dp = p2i - p1i;
    double denom = a1i + a2i; 

    complex<double> q1_rr1_q2(a2i*dq, dp); 
    complex<double> q1_rr2_q2(-a1i*dq, dp);

    v += 0.5 * (dvx1*q1_rr1_q2 + dvx2*q1_rr2_q2)/denom;   // BAT terms


    // Now let's do the second-order terms
    double X_ij = (a1i * q1i + a2i * q2i)/denom;
    double P_ij = dp/denom;

    complex<double> Q2_i( 1.0/denom + X_ij*X_ij - P_ij*P_ij - 2.0*X_ij*q1i + q1i*q1i, 2.0*P_ij*(X_ij - q1i) );
    complex<double> Q2_j( 1.0/denom + X_ij*X_ij - P_ij*P_ij - 2.0*X_ij*q2i + q2i*q2i, 2.0*P_ij*(X_ij - q2i) );


    d2vx1 = d2Ham1[dof]->get(n1,n2);
    d2vx2 = d2Ham2[dof]->get(n1,n2);

    v += 0.25 * (d2vx1 * Q2_i + d2vx2 * Q2_j);

/*
    double aqp = a1i * q1i + a2i * q2i;

    complex<double> z(aqp, dp); z = z/denom;


    complex<double> vv01 = -dvx1*q1i + 0.5*d2vx1*q1i*q1i;
    complex<double> vv02 = -dvx2*q2i + 0.5*d2vx2*q2i*q2i;

    v += 0.5 * (vv01 + vv02);

    complex<double> vv11 = -d2vx1*q1i + dvx1;
    complex<double> vv12 = -d2vx2*q2i + dvx2;

    v += 0.5 * (vv11 + vv12)*z;

    v += 0.25 * (d2vx1 + d2vx2) * (z*z + 1.0/denom);
*/

  }// for  dof

  return v;

}// LHA

complex<double> LHAe(int i, int j, 
                     MATRIX& q1, MATRIX& p1, MATRIX& s1, MATRIX& alp1, int n1,
                     MATRIX& q2, MATRIX& p2, MATRIX& s2, MATRIX& alp2, int n2,
<<<<<<< HEAD
                     nHamiltonian& ham, double& AA, double& BB, double& CC){
=======
                     double AA, double BB, double CC, nHamiltonian& ham){
>>>>>>> f3667af5
/**
    """Returns the (complex) value for the potential *v* on an energetic surface specified by *nsurf* from two basis
       functions defined by their parameters *qpasi* and *qpasj*, respectively. The computation employs the Local Harmonic
       Approximation (LHA), which requires a potential function *pot* as well as its first and second derivatives.
       The potential parameters are stored in the dict 'model_params' as defined in qtag_config.

    Args:
        univ (dictionary): Dictionary containing various system parameters.

        nstate (integer): Integer specifying the potential surface to be calculated (0 = ground, 1 = first excited, ...)

        qpasi (list): The ndof-by-4 parameter list of the i-th basis function. Each entry is an ndof-by-1 column MATRIX.

        qpasj (list): The ndof-by-4 parameter list of the j-th basis function. Each entry is an ndof-by-1 column MATRIX.

        params (dictionary): Dictionary containing the potential parameters.

        libra_model (function object): Function object containing the Libra potential model for the ground and excited states.

    Returns:
        v (complex): The complex potential v computed via the local harmonic approximation between basis functions i and j.
    """
*/

  complex<double> v;
  int ndof = q1.n_rows;

<<<<<<< HEAD
//Holstein coupling
//  double A = 1.0;
//  double B = 1.5811;
//  double C = 2.0;

//Tully1 coupling
//  double A = 0.005;
//  double B = 1.0;
//  double C = 0.0;

//Tully2 coupling
//  double A = 0.015;
//  double B = 0.06;
//  double C = 0.0;

=======
>>>>>>> f3667af5
  if(n1==n2){// LHA for single-surface elements

    v = LHA(ham.children[i]->ham_dia, ham.children[j]->ham_dia,
            ham.children[i]->d1ham_dia, ham.children[j]->d1ham_dia,
            ham.children[i]->d2ham_dia, ham.children[j]->d2ham_dia,
            q1, p1, s1, alp1, n1, q2, p2, s2, alp2, n2);

  }
  else if(n1!=n2){// Exact integral for Gaussian coupling

    v = (0.0, 0.0);

    for(int dof=0; dof<ndof; dof++){

      double q1i = q1.get(dof);
      double q2i = q2.get(dof);

      double p1i = p1.get(dof);
      double p2i = p2.get(dof);

      double a1i = alp1.get(dof);
      double a2i = alp2.get(dof);

      double dCq1 = CC - q1i;
      double dCq2 = CC - q2i;

      double aCq1 = dCq1*a1i;
      double aCq2 = dCq2*a2i;

      double dp = p1i - p2i;
      double as = a1i + a2i;
      double aB = a1i + 2*BB + a2i;
      
<<<<<<< HEAD
=======

>>>>>>> f3667af5
      double prefac1 = AA*sqrt(as/aB);
      double prefac2 = -BB/(aB*as);

      complex<double> expt(aCq1*aCq1 + aCq2*aCq2 - dp*dp + 2.0*aCq1*aCq2, 2.0*dp*(aCq1+aCq2));
      v += prefac1*exp(prefac2*expt);
    }// for  dof
  }//end if

  return v;

}//LHAe

complex<double> BATe(int i, int j,
                     MATRIX& q1, MATRIX& p1, MATRIX& s1, MATRIX& alp1, int n1,
                     MATRIX& q2, MATRIX& p2, MATRIX& s2, MATRIX& alp2, int n2,
<<<<<<< HEAD
                     nHamiltonian& ham, double& AA, double& BB, double& CC){
=======
                     double AA, double BB, double CC, nHamiltonian& ham){
>>>>>>> f3667af5
/**
    """Returns the (complex) value for the potential *v* on an energetic surface specified by *nsurf* from two basis
       functions defined by their parameters *qpasi* and *qpasj*, respectively. The computation employs the Local Harmonic
       Approximation (LHA), which requires a potential function *pot* as well as its first and second derivatives.
       The potential parameters are stored in the dict 'model_params' as defined in qtag_config.

    Args:
        univ (dictionary): Dictionary containing various system parameters.

        nstate (integer): Integer specifying the potential surface to be calculated (0 = ground, 1 = first excited, ...)

        qpasi (list): The ndof-by-4 parameter list of the i-th basis function. Each entry is an ndof-by-1 column MATRIX.

        qpasj (list): The ndof-by-4 parameter list of the j-th basis function. Each entry is an ndof-by-1 column MATRIX.

        params (dictionary): Dictionary containing the potential parameters.

        libra_model (function object): Function object containing the Libra potential model for the ground and excited states.

    Returns:
        v (complex): The complex potential v computed via the local harmonic approximation between basis functions i and j.
    """
*/

  complex<double> v;
  int ndof = q1.n_rows;

<<<<<<< HEAD
//Holstein coupling
//  double A = 1.0;
//  double B = 1.5811;
//  double C = 2.0;

//Tully1 coupling
//  double A = 0.005;
//  double B = 1.0;
//  double C = 0.0;

//Tully2 coupling
//  double A = 0.015;
//  double B = 0.06;
//  double C = 0.0;

//NaI coupling
//  double A = 0.002208492126202225;
//  double B = 7.14213534517;
//  double C = 13.2281;

=======
>>>>>>> f3667af5
  if(n1==n2){// BAT for single-surface elements

    v = BAT(ham.children[i]->ham_dia, ham.children[j]->ham_dia,
            ham.children[i]->d1ham_dia, ham.children[j]->d1ham_dia,
            q1, p1, s1, alp1, n1, q2, p2, s2, alp2, n2);

  }
  else if(n1!=n2){// Exact integral for Gaussian coupling

    v = (0.0, 0.0);

    for(int dof=0; dof<ndof; dof++){

      double q1i = q1.get(dof);
      double q2i = q2.get(dof);

      double p1i = p1.get(dof);
      double p2i = p2.get(dof);

      double a1i = alp1.get(dof);
      double a2i = alp2.get(dof);

      double dCq1 = CC - q1i;
      double dCq2 = CC - q2i;

      double aCq1 = dCq1*a1i;
      double aCq2 = dCq2*a2i;

      double dp = p1i - p2i;
      double as = a1i + a2i;
      double aB = a1i + 2*BB + a2i;

<<<<<<< HEAD
=======

>>>>>>> f3667af5
      double prefac1 = AA*sqrt(as/aB);
      double prefac2 = -BB/(aB*as);

      complex<double> expt(aCq1*aCq1+aCq2*aCq2-dp*dp+2.0*aCq1*aCq2, 2.0*dp*(aCq1+aCq2));
      v += prefac1*exp(prefac2*expt);
    }// for  dof
  }//end if

  return v;

}//BATe

CMATRIX qtag_potential(MATRIX& q1, MATRIX& p1, MATRIX& s1, MATRIX& alp1, int n1, vector<int>& traj_on_surf_n1,
                       MATRIX& q2, MATRIX& p2, MATRIX& s2, MATRIX& alp2, int n2, vector<int>& traj_on_surf_n2,
<<<<<<< HEAD
                       nHamiltonian& ham, int method, double& AA, double& BB, double& CC){
=======
                       nHamiltonian& ham, int method, double AA, double BB, double CC){
>>>>>>> f3667af5

  int ntraj_on_surf_n1 = q1.n_cols;
  int ntraj_on_surf_n2 = q2.n_cols;
  int ndof = q1.n_rows;

  complex<double> v;
  CMATRIX res(ntraj_on_surf_n1, ntraj_on_surf_n2);
  MATRIX qi(ndof, 1);
  MATRIX pi(ndof, 1);
  MATRIX ai(ndof, 1);
  MATRIX si(ndof, 1);
  MATRIX qj(ndof, 1);
  MATRIX pj(ndof, 1);
  MATRIX aj(ndof, 1);
  MATRIX sj(ndof, 1);

  for(int itraj=0; itraj<ntraj_on_surf_n1; itraj++){

    int i = traj_on_surf_n1[itraj];

    qi = q1.col(itraj);
    pi = p1.col(itraj);
    ai = alp1.col(itraj);
    si = s1.col(itraj);

    for(int jtraj=0; jtraj<ntraj_on_surf_n2; jtraj++){

      int j = traj_on_surf_n2[jtraj];

      qj = q2.col(jtraj);
      pj = p2.col(jtraj);
      aj = alp2.col(jtraj);
      sj = s2.col(jtraj);


      if(method==0){ // BAT

        v = BAT(ham.children[i]->ham_dia, ham.children[j]->ham_dia, 
                ham.children[i]->d1ham_dia, ham.children[j]->d1ham_dia,
                qi, pi, si, ai, n1, qj, pj, sj, aj, n2);

      }// BAT
      else if(method==10){ // BAT adiabatic

        v = BAT(ham.children[i]->ham_adi, ham.children[j]->ham_adi,
                ham.children[i]->d1ham_adi, ham.children[j]->d1ham_adi,
                qi, pi, si, ai, n1, qj, pj, sj, aj, n2);

      }// BAT adiabatic
      else if(method==1){// LHA
        v = LHA(ham.children[i]->ham_dia, ham.children[j]->ham_dia, 
                ham.children[i]->d1ham_dia, ham.children[j]->d1ham_dia,
                ham.children[i]->d2ham_dia, ham.children[j]->d2ham_dia,
                qi, pi, si, ai, n1, qj, pj, sj, aj, n2);
      }// LHA
      else if(method==2){// LHAe
        v = LHAe(i, j, qi, pi, si, ai, n1, qj, pj, sj, aj, n2, 
<<<<<<< HEAD
                 ham, AA, BB, CC);
      }// LHAe
      else if(method==3){// BATe
        v = BATe(i, j, qi, pi, si, ai, n1, qj, pj, sj, aj, n2,
                 ham, AA, BB, CC);
=======
                 AA, BB, CC, ham);
      }// LHAe
      else if(method==3){// BATe
        v = BATe(i, j, qi, pi, si, ai, n1, qj, pj, sj, aj, n2,
                 AA, BB, CC, ham);
>>>>>>> f3667af5
      }// BATe

      res.set(itraj, jtraj, v);

    }// for j
  }// for i

  return res;

}

void qtag_hamiltonian_and_overlap(MATRIX& q, MATRIX& p, MATRIX& alp, MATRIX& s, CMATRIX& Coeff,
                                  vector<int>& active_states, MATRIX& invM, 
                                  nHamiltonian& ham, bp::object compute_ham_funct, bp::dict compute_ham_params,
                                  bp::dict& dyn_params,
                                  CMATRIX& super_ovlp, CMATRIX& super_ham){
/**
  Calculates the single-surface Hamiltonian matrix elements H_ij=<gi|KE+V|gj>, 
  computed using the basis parameters stored in *qpas*. This requires the single-surface 
  overlap matrix *ov*. Returns the single-surface Hamiltonian *H*.

  Args:
    q - MATRIX(ndof, ntraj) - coordinates of the system
    p - MATRIX(ndof, ntraj) - momenta of the system
    alp - MATRIX(ndof, ntraj) - widths
    s - MATRIX(ndof, ntraj) - phases
    active_states - list[ ntraj x int] - state indices for all trajectories
    invM - MATRIX(ndof, 1) - inverse masses for all DOFs
    ham - the Hamiltonian object that knows how to compute interactions for independent trajectories
    compute_ham_funct (PyObject) - the Python function that computes the model Hamiltonian
    compute_ham_params ( dict ) - the dictionary for the function above.
    dyn_params ( dict ) - parameters to control execution of this function
    super_ovlp ( CMATRIX(ntraj, ntraj) ) - the results for the super-overlap are stored here
    super_ham ( CMATRIX(ntraj, ntraj) ) - the results for the super-Hamiltonian are stored here

  Returns:

*/

  dyn_control_params prms;
  prms.set_parameters(dyn_params);

  int method = prms.qtag_pot_approx_method; 
<<<<<<< HEAD

  double AA = 0.0;
  double BB = 0.0;
  double CC = 0.0;

//  std::string key;
//    for(int i=0;i<len(compute_ham_params.values());i++){
//    key = bp::extract<std::string>(compute_ham_params.keys()[i]);
//    if(key=="A"){ AA = bp::extract<double>(compute_ham_params.values()[i]); }
//    else if(key=="B"){ BB = bp::extract<double>(compute_ham_params.values()[i]); }
//    else if(key=="C"){ CC = bp::extract<double>(compute_ham_params.values()[i]); }
//  }
=======

  double AA = 0.0;
  double BB = 0.0;
  double CC = 0.0;
  if(method==2||method==3){
    std::string key;
    for(int i=0;i<len(compute_ham_params.values());i++){
      key = bp::extract<string>(compute_ham_params.keys()[i]);
      if(key=="A") { AA = bp::extract<double>(compute_ham_params.values()[i]);}
      else if(key=="B") { BB = bp::extract<double>(compute_ham_params.values()[i]);}
      else if(key=="C") { CC = bp::extract<double>(compute_ham_params.values()[i]);}
    }
  }

>>>>>>> f3667af5

  int ndof = q.n_rows;
  int ntraj = q.n_cols;
  int nstates = Coeff.n_rows;
  int i, j, itraj, n1, n2, indx;

  vector<int> dof_dim(ndof); for(i=0;i<ndof;i++){ dof_dim[i] = i; }
  vector< vector<int> > traj_on_surf(nstates); // indices of trajectories on each state


  indx = 0;
  n1 = active_states[0];
  for(itraj = 0; itraj<ntraj; itraj++){
    if(n1 != active_states[itraj]){
      indx+=1;
      }//if n1 != active_states[itraj]

    traj_on_surf[indx].push_back(itraj);
    n1 = active_states[itraj];
  }// for itraj

  // Compute Hamiltonians for all the trajectories
  ham.compute_diabatic(compute_ham_funct, bp::object(q), compute_ham_params, 1);

  // State blocks
  for(n1=0; n1<nstates; n1++){

    int ntraj_on_surf_n1 = traj_on_surf[n1].size();

    if(ntraj_on_surf_n1 > 0){

      MATRIX q1(ndof, ntraj_on_surf_n1);
      MATRIX p1(ndof, ntraj_on_surf_n1);
      MATRIX a1(ndof, ntraj_on_surf_n1);
      MATRIX s1(ndof, ntraj_on_surf_n1);

      pop_submatrix(q,   q1, dof_dim, traj_on_surf[n1]);
      pop_submatrix(p,   p1, dof_dim, traj_on_surf[n1]);
      pop_submatrix(alp, a1, dof_dim, traj_on_surf[n1]);
      pop_submatrix(s,   s1, dof_dim, traj_on_surf[n1]);

      MATRIX a1_half(a1); a1_half *= 0.5;


      for(n2=n1; n2<nstates; n2++){

        int ntraj_on_surf_n2 = traj_on_surf[n2].size();

        if(ntraj_on_surf_n2 > 0){

          MATRIX q2(ndof, ntraj_on_surf_n2);
          MATRIX p2(ndof, ntraj_on_surf_n2);
          MATRIX a2(ndof, ntraj_on_surf_n2);
          MATRIX s2(ndof, ntraj_on_surf_n2);

          pop_submatrix(q,   q2, dof_dim, traj_on_surf[n2]);
          pop_submatrix(p,   p2, dof_dim, traj_on_surf[n2]);
          pop_submatrix(alp, a2, dof_dim, traj_on_surf[n2]);
          pop_submatrix(s,   s2, dof_dim, traj_on_surf[n2]);

          MATRIX a2_half(a2); a2_half *= 0.5;


          //=================== Main calculations ===============

          // Overlap 
          CMATRIX s12(ntraj_on_surf_n1, ntraj_on_surf_n2);

          s12 = gwp_overlap_matrix(q1, p1, s1, a1_half, q2, p2, s2, a2_half);

          if(n1==n2){
             push_submatrix(super_ovlp, s12, traj_on_surf[n1], traj_on_surf[n2]);
          }

          // Hamiltonian 
          CMATRIX h12(ntraj_on_surf_n1, ntraj_on_surf_n2);
          CMATRIX pot(ntraj_on_surf_n1, ntraj_on_surf_n2);
          
          pot = qtag_potential(q1, p1, s1, a1, n1, traj_on_surf[n1], q2, p2, s2, a2, n2, traj_on_surf[n2], ham, method, AA, BB, CC);
          h12.dot_product(pot, s12);
          

          if(n1==n2){ // kinetic energy for the diagonal terms
            CMATRIX kin(ntraj_on_surf_n1, ntraj_on_surf_n1);
            kin = gwp_kinetic_matrix(q1, p1, s1, a1_half, q2, p2, s2, a2_half, invM );
            h12 += kin;
          }

          push_submatrix(super_ham, h12, traj_on_surf[n1], traj_on_surf[n2]);
          if(n1 != n2){
            CMATRIX h21(ntraj_on_surf_n2, ntraj_on_surf_n1);  h21 = h12.H();
            push_submatrix(super_ham, h21, traj_on_surf[n2], traj_on_surf[n1]);
          }


        }// if ntraj_on_surf_n2 > 0     
      }// for n2

    }// if ntraj_on_surf_n1 > 0     
  }// for n1

}



CMATRIX qtag_momentum(MATRIX& q, MATRIX& p, MATRIX& alp, MATRIX& s, CMATRIX& Coeff){
/**
  Returns the momentum *mom* calculated for each basis function according to p=Im(grad(psi)/psi). 
  Also returns the corresponding real component *r*, which can be used in updates of the basis phase parameter *s*.

*/


  int i,j, idof;
  int ndof = q.n_rows;
  int ntraj = q.n_cols;
  complex<double> dzt;
  double dq, nrm;

  CMATRIX mom(ndof,ntraj); // real = mom, imag = r
  CMATRIX dz(ndof,1);
  complex<double> one(0.0, 1.0);

  for(i=0; i<ntraj; i++){
    complex<double> z(0.0,0.0);
    dz *= 0.0;

    for(j=0; j<ntraj; j++){
      complex<double> nrm(1.0, 0.0);

      for(idof=0; idof<ndof; idof++){
          dq = q.get(idof, i) - q.get(idof, j);
          double argg = (p.get(idof, j) * dq + s.get(idof, j) );
          complex<double> tmp( cos(argg), sin(argg) );
          nrm *= exp( -0.5 * alp.get(idof, j) * dq*dq ) * tmp * pow( (alp.get(idof, i)/M_PI), 0.25);
     
      }// for idof

      z += Coeff.get(j) * nrm;

      for(idof=0; idof<ndof; idof++){
        dq = q.get(idof, i) - q.get(idof, j);
        dzt = -(alp.get(idof, j) * dq - one * p.get(idof, j)) * Coeff.get(j) * nrm;
        dz.add(idof, 0, dzt);
      }// for idof
      
    }// for j

    for(idof=0; idof<ndof; idof++){
      mom.set(i, idof,  dz.get(idof)/z );
    }// for idof

  }// for i

  return mom;

}

}// namespace libqtag
}// namespace libdyn
}// liblibra


<|MERGE_RESOLUTION|>--- conflicted
+++ resolved
@@ -1,705 +1,622 @@
-/*********************************************************************************
-* Copyright (C) 2022 Matthew Dutra, Alexey V. Akimov
-*
-* This file is distributed under the terms of the GNU General Public License
-* as published by the Free Software Foundation, either version 3 of
-* the License, or (at your option) any later version.
-* See the file LICENSE in the root directory of this distribution
-* or <http://www.gnu.org/licenses/>.
-*
-*********************************************************************************/
-/**
-  \file qtag.cpp
-  \brief The file implements various auxiliary functions for QTAG method
-    
-*/
-
-#include "qtag.h"
-#include "../gwp/libgwp.h"
-
-/// liblibra namespace
-namespace liblibra{
-
-using namespace liblinalg;
-
-/// libdyn namespace
-namespace libdyn{
-
-using namespace libgwp;
-
-/// libqtag namespace
-namespace libqtag{
-
-
-CMATRIX qtag_psi(MATRIX& q, MATRIX& q1, MATRIX& p1, MATRIX& alp1, MATRIX& s1, CMATRIX& Coeff){
-/**
-  Returns the (complex) wavefunction value *wf* at a given point *q* for all quantum states
-  calculated using the TBF parameters stored in *q1, p1, alp1, s1* and coefficients *Coeff*.
-
-  Args:
-      q - MATRIX(ndof, 1) - point at which to evaluate the wavefunction
-      q1 - MATRIX(ndof, ntraj) - coordinates of trajectories
-      p1 - MATRIX(ndof, ntraj) - momenta of trajectories
-      alp1 - MATRIX(ndof, ntraj) - Gaussian width parameters of trajectories
-      s1 - MATRIX(ndof, ntraj) - Gaussian width parameters of trajectories
-      Coeff - CMATRIX(nstates, ntraj) - amplitudes of all trajectories on all states
-
-  Returns:
-      wfc - CMATRIX(nstates, 1) - complex value of the wavefunction at q for all states
-
-*/
-  int idof, itraj, istate;
-  int ndof = q1.n_rows;
-  int ntraj = q1.n_cols;
-  int nstates = Coeff.n_rows;
-
-  CMATRIX wfc(nstates, 1);
-
-  for(itraj<0; itraj<ntraj; itraj++){
-
-    complex<double> prod(1.0, 0.0);  
-    double sum1, sum2; sum1 = sum2 = 0.0;
-
-    for(int idof=0; idof<ndof; idof++){
-      double Q = q1.get(idof, itraj);
-      double P = p1.get(idof, itraj);
-      double A = alp1.get(idof, itraj);
-      double S = s1.get(idof, itraj);
-      double _q = q.get(idof, 0);
-      double dq = _q - Q;
-
-      prod *= pow((A/M_PI), 0.25);
-      sum1 += A * dq * dq;
-      sum2 +=  (P * dq + S);
-
-    }// for idof
-
-    double cs = cos(sum2);
-    double si = sin(sum2);
-    prod *= exp(-0.5 * sum1) * complex<double>(cs, si); 
-    
-    for(istate=0; istate<nstates; istate++){
-      wfc.add(istate, 0,   Coeff.get(istate, itraj) * prod);
-    }
-  }// for itraj
-
-  return wfc;
-
-}
-
-
-CMATRIX qtag_overlap_elementary(MATRIX& q, MATRIX& p, MATRIX& alp, MATRIX& s){
-/**
-  Returns a ntraj' x ntraj' matrix of the GBFs, independent of their active states
-
-  In the gwp, we have the phase parameters first, then the Gaussian width parameters 
-  also, keep in mind the 0.5 factor 
-
-  Considering that ntraj' is the number of trajectories on a given surface
-
-  Args:
-      q - MATRIX(ndof, ntraj') - positions of the Gaussians for all trajectories
-      p - MATRIX(ndof, ntraj') - momenta of the Gaussians for all trajectories
-      alp - MATRIX(ndof, ntraj') - Gaussian width parameters for all trajectories
-      s - MATRIX(ndof, ntraj') - Gaussian phase parameters of trajectories
-
-  Returns:
-      CMATRIX(ntraj, ntraj) - overlaps <GBF_i | GBF_j > regardless of the electronic states
-    
-*/
-
-  MATRIX tmp(alp); tmp *= 0.5;
-
-  return gwp_overlap_matrix(q, p, s, tmp, q, p, s, tmp );
-
-}
-
-CMATRIX qtag_kinetic_elementary(MATRIX& q, MATRIX& p, MATRIX& alp, MATRIX& s, MATRIX& invM){
-/**
-  Returns a ntraj' x ntraj' matrix of the kinetic energy for GBFs, independent of their active states
-
-  Considering that ntraj' is the number of trajectories on a given surface
-
-  In the gwp, we have the phase parameters first, then the Gaussian width parameters 
-  also, keep in mind the 0.5 factor 
-    
-  Args:
-      q - MATRIX(ndof, ntraj') - positions of the Gaussians for all trajectories
-      p - MATRIX(ndof, ntraj') - momenta of the Gaussians for all trajectories
-      alp - MATRIX(ndof, ntraj') - Gaussian width parameters for all trajectories
-      s - MATRIX(ndof, ntraj') - Gaussian phase parameters of trajectories
-      invM - MATRIX(ndof, 1) - inverse matrices for all DOFs (same across all trajectories)
-
-  Returns:
-      CMATRIX(ntraj', ntraj') - kinetic energy matrix elements <GBF_i | T | GBF_j > regardless of the electronic states
-
-*/
-
-  MATRIX tmp(alp); tmp *= 0.5;
-
-  return gwp_kinetic_matrix(q, p, s, tmp, q, p, s, tmp, invM );
-
-}
-
-
-
-CMATRIX qtag_overlap(vector<int>& active_states, CMATRIX& ovlp, int nstates){
-/**
-  Calculates the single-surface Hamiltonian matrix elements H_ij=<gi|KE+V|gj>, 
-  computed using the basis parameters stored in *qpas*. This requires the single-surface 
-  overlap matrix *ov*. Returns the single-surface Hamiltonian *H*.
-
-  Args:
-    active_states - list[ ntraj x int] - state indices for all trajectories
-    ovlp - CMATRIX(ntraj, ntraj) - couplings of all trajectories as if they are on the same state
-
-  Returns:
-    S - CMATRIX(nstates x ntraj, nstates x ntraj) - The many-surface Hamiltonian matrix.
-
-*/
-  int i, j;
-  int ntraj = active_states.size();
-
-  CMATRIX S(nstates * ntraj, nstates * ntraj);
-
-  for(int itraj=0; itraj<ntraj; itraj++){
-    //for(int i=0; i<nstates; i++){
-    i = active_states[itraj];
-
-      int indx1 = itraj * nstates + i;
-
-      for(int jtraj=0; jtraj<ntraj; jtraj++){
-        //for(int j=0; j<nstates; j++){
-          j = active_states[jtraj];
- 
-          int indx2 = jtraj * nstates + j;
-
-          complex<double> val(0.0, 0.0);
-          if(active_states[itraj] == active_states[jtraj]){
-            val = ovlp.get(itraj, jtraj);
-          }
-
-          S.set(indx1, indx2, val);
-        
-//        }// j
-      }// jtraj
-
-//    }// for i
-  }// for itraj
-
-  return S;
-}
-
-
-
-complex<double> BAT(CMATRIX* Ham1, CMATRIX* Ham2, vector<CMATRIX*>& dHam1, vector<CMATRIX*>& dHam2,
-                    MATRIX& q1, MATRIX& p1, MATRIX& s1, MATRIX& alp1, int n1, 
-                    MATRIX& q2, MATRIX& p2, MATRIX& s2, MATRIX& alp2, int n2){
-/**
-    """Returns the (complex) value for the potential *v* on an energetic surface specified by *nsurf* from two basis 
-       functions defined by their parameters *qpasi* and *qpasj*, respectively. The computation employs the Bra-ket 
-       Averaged Taylor expansion (BAT) about each basis center, which requires a potential function *pot* as well as 
-       its first derivative. The potential parameters are stored in the dict 'model_params' as defined in qtag_config.
-
-    Args:
-
-        nstate (integer): Integer specifying the potential surface to be calculated (0 = ground, 1 = first excited, ...)
-
-        qpasi (list): The ndof-by-4 parameter list of the i-th basis function. Each entry is an ndof-by-1 column MATRIX.
-
-        qpasj (list): The ndof-by-4 parameter list of the j-th basis function. Each entry is an ndof-by-1 column MATRIX.
-
-        params (dictionary): Dictionary containing the potential parameters.
-
-        libra_model (function object): Function object containing the Libra potential model for the ground and excited states.
-
-    Returns:
-        complex : v - The complex potential v computed via the bra-ket averaged Taylor expansion between basis functions i and j.
-
-    """
-*/
-
-  complex<double> vx1, vx2, dvx1, dvx2, v;
-  int ndof = q1.n_rows;
-
-  vx1 = Ham1->get(n1, n2);
-  vx2 = Ham2->get(n1, n2);
-
-  v = 0.5 * (vx1 + vx2);
-  
-  for(int dof=0; dof<ndof; dof++){
-
-    dvx1 = dHam1[dof]->get(n1,n2);
-    dvx2 = dHam2[dof]->get(n1,n2);
-
-    double q1i = q1.get(dof);
-    double q2i = q2.get(dof);
-
-    double p1i = p1.get(dof);
-    double p2i = p2.get(dof);
-
-    double a1i = alp1.get(dof);
-    double a2i = alp2.get(dof);
-
-    double dq = q2i - q1i;
-    double dp = p2i - p1i;
-    double denom = a1i + a2i; 
-
-    complex<double> q1_rr1_q2(a2i*dq, dp); 
-    complex<double> q1_rr2_q2(-a1i*dq, dp);
-
-    v += 0.5 * (dvx1*q1_rr1_q2 + dvx2*q1_rr2_q2)/denom;
-
-  }// for  dof
-
-  return v;
-
-}// BAT
-
-
-
-complex<double> LHA(CMATRIX* Ham1, CMATRIX* Ham2, 
-                    vector<CMATRIX*>& dHam1, vector<CMATRIX*>& dHam2,
-                    vector<CMATRIX*>& d2Ham1, vector<CMATRIX*>& d2Ham2,
-                    MATRIX& q1, MATRIX& p1, MATRIX& s1, MATRIX& alp1, int n1, 
-                    MATRIX& q2, MATRIX& p2, MATRIX& s2, MATRIX& alp2, int n2){
-/**
-    """Returns the (complex) value for the potential *v* on an energetic surface specified by *nsurf* from two basis 
-       functions defined by their parameters *qpasi* and *qpasj*, respectively. The computation employs the Local Harmonic 
-       Approximation (LHA), which requires a potential function *pot* as well as its first and second derivatives. 
-       The potential parameters are stored in the dict 'model_params' as defined in qtag_config.
-
-    Args:
-        univ (dictionary): Dictionary containing various system parameters.
-
-        nstate (integer): Integer specifying the potential surface to be calculated (0 = ground, 1 = first excited, ...)
-
-        qpasi (list): The ndof-by-4 parameter list of the i-th basis function. Each entry is an ndof-by-1 column MATRIX.
-
-        qpasj (list): The ndof-by-4 parameter list of the j-th basis function. Each entry is an ndof-by-1 column MATRIX.
-
-        params (dictionary): Dictionary containing the potential parameters.
-
-        libra_model (function object): Function object containing the Libra potential model for the ground and excited states.
-
-    Returns:
-        v (complex): The complex potential v computed via the local harmonic approximation between basis functions i and j.
-    """
-
-*/
-
-  complex<double> vx1, vx2, dvx1, dvx2, d2vx1, d2vx2, v;
-  int ndof = q1.n_rows;
-
-  vx1 = Ham1->get(n1, n2);
-  vx2 = Ham2->get(n1, n2);
-
-  v = 0.5 * (vx1 + vx2);
-
-  for(int dof=0; dof<ndof; dof++){
-
-    dvx1 = dHam1[dof]->get(n1,n2);
-    dvx2 = dHam2[dof]->get(n1,n2);
-
-    double q1i = q1.get(dof);
-    double q2i = q2.get(dof);
-
-    double p1i = p1.get(dof);
-    double p2i = p2.get(dof);
-
-    double a1i = alp1.get(dof);
-    double a2i = alp2.get(dof);
-
-    double dq = q2i - q1i;
-    double dp = p2i - p1i;
-    double denom = a1i + a2i; 
-
-    complex<double> q1_rr1_q2(a2i*dq, dp); 
-    complex<double> q1_rr2_q2(-a1i*dq, dp);
-
-    v += 0.5 * (dvx1*q1_rr1_q2 + dvx2*q1_rr2_q2)/denom;   // BAT terms
-
-
-    // Now let's do the second-order terms
-    double X_ij = (a1i * q1i + a2i * q2i)/denom;
-    double P_ij = dp/denom;
-
-    complex<double> Q2_i( 1.0/denom + X_ij*X_ij - P_ij*P_ij - 2.0*X_ij*q1i + q1i*q1i, 2.0*P_ij*(X_ij - q1i) );
-    complex<double> Q2_j( 1.0/denom + X_ij*X_ij - P_ij*P_ij - 2.0*X_ij*q2i + q2i*q2i, 2.0*P_ij*(X_ij - q2i) );
-
-
-    d2vx1 = d2Ham1[dof]->get(n1,n2);
-    d2vx2 = d2Ham2[dof]->get(n1,n2);
-
-    v += 0.25 * (d2vx1 * Q2_i + d2vx2 * Q2_j);
-
-/*
-    double aqp = a1i * q1i + a2i * q2i;
-
-    complex<double> z(aqp, dp); z = z/denom;
-
-
-    complex<double> vv01 = -dvx1*q1i + 0.5*d2vx1*q1i*q1i;
-    complex<double> vv02 = -dvx2*q2i + 0.5*d2vx2*q2i*q2i;
-
-    v += 0.5 * (vv01 + vv02);
-
-    complex<double> vv11 = -d2vx1*q1i + dvx1;
-    complex<double> vv12 = -d2vx2*q2i + dvx2;
-
-    v += 0.5 * (vv11 + vv12)*z;
-
-    v += 0.25 * (d2vx1 + d2vx2) * (z*z + 1.0/denom);
-*/
-
-  }// for  dof
-
-  return v;
-
-}// LHA
-
-complex<double> LHAe(int i, int j, 
-                     MATRIX& q1, MATRIX& p1, MATRIX& s1, MATRIX& alp1, int n1,
-                     MATRIX& q2, MATRIX& p2, MATRIX& s2, MATRIX& alp2, int n2,
-<<<<<<< HEAD
-                     nHamiltonian& ham, double& AA, double& BB, double& CC){
-=======
-                     double AA, double BB, double CC, nHamiltonian& ham){
->>>>>>> f3667af5
-/**
-    """Returns the (complex) value for the potential *v* on an energetic surface specified by *nsurf* from two basis
-       functions defined by their parameters *qpasi* and *qpasj*, respectively. The computation employs the Local Harmonic
-       Approximation (LHA), which requires a potential function *pot* as well as its first and second derivatives.
-       The potential parameters are stored in the dict 'model_params' as defined in qtag_config.
-
-    Args:
-        univ (dictionary): Dictionary containing various system parameters.
-
-        nstate (integer): Integer specifying the potential surface to be calculated (0 = ground, 1 = first excited, ...)
-
-        qpasi (list): The ndof-by-4 parameter list of the i-th basis function. Each entry is an ndof-by-1 column MATRIX.
-
-        qpasj (list): The ndof-by-4 parameter list of the j-th basis function. Each entry is an ndof-by-1 column MATRIX.
-
-        params (dictionary): Dictionary containing the potential parameters.
-
-        libra_model (function object): Function object containing the Libra potential model for the ground and excited states.
-
-    Returns:
-        v (complex): The complex potential v computed via the local harmonic approximation between basis functions i and j.
-    """
-*/
-
-  complex<double> v;
-  int ndof = q1.n_rows;
-
-<<<<<<< HEAD
-//Holstein coupling
-//  double A = 1.0;
-//  double B = 1.5811;
-//  double C = 2.0;
-
-//Tully1 coupling
-//  double A = 0.005;
-//  double B = 1.0;
-//  double C = 0.0;
-
-//Tully2 coupling
-//  double A = 0.015;
-//  double B = 0.06;
-//  double C = 0.0;
-
-=======
->>>>>>> f3667af5
-  if(n1==n2){// LHA for single-surface elements
-
-    v = LHA(ham.children[i]->ham_dia, ham.children[j]->ham_dia,
-            ham.children[i]->d1ham_dia, ham.children[j]->d1ham_dia,
-            ham.children[i]->d2ham_dia, ham.children[j]->d2ham_dia,
-            q1, p1, s1, alp1, n1, q2, p2, s2, alp2, n2);
-
-  }
-  else if(n1!=n2){// Exact integral for Gaussian coupling
-
-    v = (0.0, 0.0);
-
-    for(int dof=0; dof<ndof; dof++){
-
-      double q1i = q1.get(dof);
-      double q2i = q2.get(dof);
-
-      double p1i = p1.get(dof);
-      double p2i = p2.get(dof);
-
-      double a1i = alp1.get(dof);
-      double a2i = alp2.get(dof);
-
-      double dCq1 = CC - q1i;
-      double dCq2 = CC - q2i;
-
-      double aCq1 = dCq1*a1i;
-      double aCq2 = dCq2*a2i;
-
-      double dp = p1i - p2i;
-      double as = a1i + a2i;
-      double aB = a1i + 2*BB + a2i;
-      
-<<<<<<< HEAD
-=======
-
->>>>>>> f3667af5
-      double prefac1 = AA*sqrt(as/aB);
-      double prefac2 = -BB/(aB*as);
-
-      complex<double> expt(aCq1*aCq1 + aCq2*aCq2 - dp*dp + 2.0*aCq1*aCq2, 2.0*dp*(aCq1+aCq2));
-      v += prefac1*exp(prefac2*expt);
-    }// for  dof
-  }//end if
-
-  return v;
-
-}//LHAe
-
-complex<double> BATe(int i, int j,
-                     MATRIX& q1, MATRIX& p1, MATRIX& s1, MATRIX& alp1, int n1,
-                     MATRIX& q2, MATRIX& p2, MATRIX& s2, MATRIX& alp2, int n2,
-<<<<<<< HEAD
-                     nHamiltonian& ham, double& AA, double& BB, double& CC){
-=======
-                     double AA, double BB, double CC, nHamiltonian& ham){
->>>>>>> f3667af5
-/**
-    """Returns the (complex) value for the potential *v* on an energetic surface specified by *nsurf* from two basis
-       functions defined by their parameters *qpasi* and *qpasj*, respectively. The computation employs the Local Harmonic
-       Approximation (LHA), which requires a potential function *pot* as well as its first and second derivatives.
-       The potential parameters are stored in the dict 'model_params' as defined in qtag_config.
-
-    Args:
-        univ (dictionary): Dictionary containing various system parameters.
-
-        nstate (integer): Integer specifying the potential surface to be calculated (0 = ground, 1 = first excited, ...)
-
-        qpasi (list): The ndof-by-4 parameter list of the i-th basis function. Each entry is an ndof-by-1 column MATRIX.
-
-        qpasj (list): The ndof-by-4 parameter list of the j-th basis function. Each entry is an ndof-by-1 column MATRIX.
-
-        params (dictionary): Dictionary containing the potential parameters.
-
-        libra_model (function object): Function object containing the Libra potential model for the ground and excited states.
-
-    Returns:
-        v (complex): The complex potential v computed via the local harmonic approximation between basis functions i and j.
-    """
-*/
-
-  complex<double> v;
-  int ndof = q1.n_rows;
-
-<<<<<<< HEAD
-//Holstein coupling
-//  double A = 1.0;
-//  double B = 1.5811;
-//  double C = 2.0;
-
-//Tully1 coupling
-//  double A = 0.005;
-//  double B = 1.0;
-//  double C = 0.0;
-
-//Tully2 coupling
-//  double A = 0.015;
-//  double B = 0.06;
-//  double C = 0.0;
-
-//NaI coupling
-//  double A = 0.002208492126202225;
-//  double B = 7.14213534517;
-//  double C = 13.2281;
-
-=======
->>>>>>> f3667af5
-  if(n1==n2){// BAT for single-surface elements
-
-    v = BAT(ham.children[i]->ham_dia, ham.children[j]->ham_dia,
-            ham.children[i]->d1ham_dia, ham.children[j]->d1ham_dia,
-            q1, p1, s1, alp1, n1, q2, p2, s2, alp2, n2);
-
-  }
-  else if(n1!=n2){// Exact integral for Gaussian coupling
-
-    v = (0.0, 0.0);
-
-    for(int dof=0; dof<ndof; dof++){
-
-      double q1i = q1.get(dof);
-      double q2i = q2.get(dof);
-
-      double p1i = p1.get(dof);
-      double p2i = p2.get(dof);
-
-      double a1i = alp1.get(dof);
-      double a2i = alp2.get(dof);
-
-      double dCq1 = CC - q1i;
-      double dCq2 = CC - q2i;
-
-      double aCq1 = dCq1*a1i;
-      double aCq2 = dCq2*a2i;
-
-      double dp = p1i - p2i;
-      double as = a1i + a2i;
-      double aB = a1i + 2*BB + a2i;
-
-<<<<<<< HEAD
-=======
-
->>>>>>> f3667af5
-      double prefac1 = AA*sqrt(as/aB);
-      double prefac2 = -BB/(aB*as);
-
-      complex<double> expt(aCq1*aCq1+aCq2*aCq2-dp*dp+2.0*aCq1*aCq2, 2.0*dp*(aCq1+aCq2));
-      v += prefac1*exp(prefac2*expt);
-    }// for  dof
-  }//end if
-
-  return v;
-
-}//BATe
-
-CMATRIX qtag_potential(MATRIX& q1, MATRIX& p1, MATRIX& s1, MATRIX& alp1, int n1, vector<int>& traj_on_surf_n1,
-                       MATRIX& q2, MATRIX& p2, MATRIX& s2, MATRIX& alp2, int n2, vector<int>& traj_on_surf_n2,
-<<<<<<< HEAD
-                       nHamiltonian& ham, int method, double& AA, double& BB, double& CC){
-=======
-                       nHamiltonian& ham, int method, double AA, double BB, double CC){
->>>>>>> f3667af5
-
-  int ntraj_on_surf_n1 = q1.n_cols;
-  int ntraj_on_surf_n2 = q2.n_cols;
-  int ndof = q1.n_rows;
-
-  complex<double> v;
-  CMATRIX res(ntraj_on_surf_n1, ntraj_on_surf_n2);
-  MATRIX qi(ndof, 1);
-  MATRIX pi(ndof, 1);
-  MATRIX ai(ndof, 1);
-  MATRIX si(ndof, 1);
-  MATRIX qj(ndof, 1);
-  MATRIX pj(ndof, 1);
-  MATRIX aj(ndof, 1);
-  MATRIX sj(ndof, 1);
-
-  for(int itraj=0; itraj<ntraj_on_surf_n1; itraj++){
-
-    int i = traj_on_surf_n1[itraj];
-
-    qi = q1.col(itraj);
-    pi = p1.col(itraj);
-    ai = alp1.col(itraj);
-    si = s1.col(itraj);
-
-    for(int jtraj=0; jtraj<ntraj_on_surf_n2; jtraj++){
-
-      int j = traj_on_surf_n2[jtraj];
-
-      qj = q2.col(jtraj);
-      pj = p2.col(jtraj);
-      aj = alp2.col(jtraj);
-      sj = s2.col(jtraj);
-
-
-      if(method==0){ // BAT
-
-        v = BAT(ham.children[i]->ham_dia, ham.children[j]->ham_dia, 
-                ham.children[i]->d1ham_dia, ham.children[j]->d1ham_dia,
-                qi, pi, si, ai, n1, qj, pj, sj, aj, n2);
-
-      }// BAT
-      else if(method==10){ // BAT adiabatic
-
-        v = BAT(ham.children[i]->ham_adi, ham.children[j]->ham_adi,
-                ham.children[i]->d1ham_adi, ham.children[j]->d1ham_adi,
-                qi, pi, si, ai, n1, qj, pj, sj, aj, n2);
-
-      }// BAT adiabatic
-      else if(method==1){// LHA
-        v = LHA(ham.children[i]->ham_dia, ham.children[j]->ham_dia, 
-                ham.children[i]->d1ham_dia, ham.children[j]->d1ham_dia,
-                ham.children[i]->d2ham_dia, ham.children[j]->d2ham_dia,
-                qi, pi, si, ai, n1, qj, pj, sj, aj, n2);
-      }// LHA
-      else if(method==2){// LHAe
-        v = LHAe(i, j, qi, pi, si, ai, n1, qj, pj, sj, aj, n2, 
-<<<<<<< HEAD
-                 ham, AA, BB, CC);
-      }// LHAe
-      else if(method==3){// BATe
-        v = BATe(i, j, qi, pi, si, ai, n1, qj, pj, sj, aj, n2,
-                 ham, AA, BB, CC);
-=======
-                 AA, BB, CC, ham);
-      }// LHAe
-      else if(method==3){// BATe
-        v = BATe(i, j, qi, pi, si, ai, n1, qj, pj, sj, aj, n2,
-                 AA, BB, CC, ham);
->>>>>>> f3667af5
-      }// BATe
-
-      res.set(itraj, jtraj, v);
-
-    }// for j
-  }// for i
-
-  return res;
-
-}
-
-void qtag_hamiltonian_and_overlap(MATRIX& q, MATRIX& p, MATRIX& alp, MATRIX& s, CMATRIX& Coeff,
-                                  vector<int>& active_states, MATRIX& invM, 
-                                  nHamiltonian& ham, bp::object compute_ham_funct, bp::dict compute_ham_params,
-                                  bp::dict& dyn_params,
-                                  CMATRIX& super_ovlp, CMATRIX& super_ham){
-/**
-  Calculates the single-surface Hamiltonian matrix elements H_ij=<gi|KE+V|gj>, 
-  computed using the basis parameters stored in *qpas*. This requires the single-surface 
-  overlap matrix *ov*. Returns the single-surface Hamiltonian *H*.
-
-  Args:
-    q - MATRIX(ndof, ntraj) - coordinates of the system
-    p - MATRIX(ndof, ntraj) - momenta of the system
-    alp - MATRIX(ndof, ntraj) - widths
-    s - MATRIX(ndof, ntraj) - phases
-    active_states - list[ ntraj x int] - state indices for all trajectories
-    invM - MATRIX(ndof, 1) - inverse masses for all DOFs
-    ham - the Hamiltonian object that knows how to compute interactions for independent trajectories
-    compute_ham_funct (PyObject) - the Python function that computes the model Hamiltonian
-    compute_ham_params ( dict ) - the dictionary for the function above.
-    dyn_params ( dict ) - parameters to control execution of this function
-    super_ovlp ( CMATRIX(ntraj, ntraj) ) - the results for the super-overlap are stored here
-    super_ham ( CMATRIX(ntraj, ntraj) ) - the results for the super-Hamiltonian are stored here
-
-  Returns:
-
-*/
-
-  dyn_control_params prms;
-  prms.set_parameters(dyn_params);
-
-  int method = prms.qtag_pot_approx_method; 
-<<<<<<< HEAD
-
-  double AA = 0.0;
-  double BB = 0.0;
-  double CC = 0.0;
-
-//  std::string key;
-//    for(int i=0;i<len(compute_ham_params.values());i++){
-//    key = bp::extract<std::string>(compute_ham_params.keys()[i]);
-//    if(key=="A"){ AA = bp::extract<double>(compute_ham_params.values()[i]); }
-//    else if(key=="B"){ BB = bp::extract<double>(compute_ham_params.values()[i]); }
-//    else if(key=="C"){ CC = bp::extract<double>(compute_ham_params.values()[i]); }
-//  }
-=======
+/*********************************************************************************
+* Copyright (C) 2022 Matthew Dutra, Alexey V. Akimov
+*
+* This file is distributed under the terms of the GNU General Public License
+* as published by the Free Software Foundation, either version 3 of
+* the License, or (at your option) any later version.
+* See the file LICENSE in the root directory of this distribution
+* or <http://www.gnu.org/licenses/>.
+*
+*********************************************************************************/
+/**
+  \file qtag.cpp
+  \brief The file implements various auxiliary functions for QTAG method
+    
+*/
+
+#include "qtag.h"
+#include "../gwp/libgwp.h"
+
+/// liblibra namespace
+namespace liblibra{
+
+using namespace liblinalg;
+
+/// libdyn namespace
+namespace libdyn{
+
+using namespace libgwp;
+
+/// libqtag namespace
+namespace libqtag{
+
+
+CMATRIX qtag_psi(MATRIX& q, MATRIX& q1, MATRIX& p1, MATRIX& alp1, MATRIX& s1, CMATRIX& Coeff){
+/**
+  Returns the (complex) wavefunction value *wf* at a given point *q* for all quantum states
+  calculated using the TBF parameters stored in *q1, p1, alp1, s1* and coefficients *Coeff*.
+
+  Args:
+      q - MATRIX(ndof, 1) - point at which to evaluate the wavefunction
+      q1 - MATRIX(ndof, ntraj) - coordinates of trajectories
+      p1 - MATRIX(ndof, ntraj) - momenta of trajectories
+      alp1 - MATRIX(ndof, ntraj) - Gaussian width parameters of trajectories
+      s1 - MATRIX(ndof, ntraj) - Gaussian width parameters of trajectories
+      Coeff - CMATRIX(nstates, ntraj) - amplitudes of all trajectories on all states
+
+  Returns:
+      wfc - CMATRIX(nstates, 1) - complex value of the wavefunction at q for all states
+
+*/
+  int idof, itraj, istate;
+  int ndof = q1.n_rows;
+  int ntraj = q1.n_cols;
+  int nstates = Coeff.n_rows;
+
+  CMATRIX wfc(nstates, 1);
+
+  for(itraj<0; itraj<ntraj; itraj++){
+
+    complex<double> prod(1.0, 0.0);  
+    double sum1, sum2; sum1 = sum2 = 0.0;
+
+    for(int idof=0; idof<ndof; idof++){
+      double Q = q1.get(idof, itraj);
+      double P = p1.get(idof, itraj);
+      double A = alp1.get(idof, itraj);
+      double S = s1.get(idof, itraj);
+      double _q = q.get(idof, 0);
+      double dq = _q - Q;
+
+      prod *= pow((A/M_PI), 0.25);
+      sum1 += A * dq * dq;
+      sum2 +=  (P * dq + S);
+
+    }// for idof
+
+    double cs = cos(sum2);
+    double si = sin(sum2);
+    prod *= exp(-0.5 * sum1) * complex<double>(cs, si); 
+    
+    for(istate=0; istate<nstates; istate++){
+      wfc.add(istate, 0,   Coeff.get(istate, itraj) * prod);
+    }
+  }// for itraj
+
+  return wfc;
+
+}
+
+
+CMATRIX qtag_overlap_elementary(MATRIX& q, MATRIX& p, MATRIX& alp, MATRIX& s){
+/**
+  Returns a ntraj' x ntraj' matrix of the GBFs, independent of their active states
+
+  In the gwp, we have the phase parameters first, then the Gaussian width parameters 
+  also, keep in mind the 0.5 factor 
+
+  Considering that ntraj' is the number of trajectories on a given surface
+
+  Args:
+      q - MATRIX(ndof, ntraj') - positions of the Gaussians for all trajectories
+      p - MATRIX(ndof, ntraj') - momenta of the Gaussians for all trajectories
+      alp - MATRIX(ndof, ntraj') - Gaussian width parameters for all trajectories
+      s - MATRIX(ndof, ntraj') - Gaussian phase parameters of trajectories
+
+  Returns:
+      CMATRIX(ntraj, ntraj) - overlaps <GBF_i | GBF_j > regardless of the electronic states
+    
+*/
+
+  MATRIX tmp(alp); tmp *= 0.5;
+
+  return gwp_overlap_matrix(q, p, s, tmp, q, p, s, tmp );
+
+}
+
+CMATRIX qtag_kinetic_elementary(MATRIX& q, MATRIX& p, MATRIX& alp, MATRIX& s, MATRIX& invM){
+/**
+  Returns a ntraj' x ntraj' matrix of the kinetic energy for GBFs, independent of their active states
+
+  Considering that ntraj' is the number of trajectories on a given surface
+
+  In the gwp, we have the phase parameters first, then the Gaussian width parameters 
+  also, keep in mind the 0.5 factor 
+    
+  Args:
+      q - MATRIX(ndof, ntraj') - positions of the Gaussians for all trajectories
+      p - MATRIX(ndof, ntraj') - momenta of the Gaussians for all trajectories
+      alp - MATRIX(ndof, ntraj') - Gaussian width parameters for all trajectories
+      s - MATRIX(ndof, ntraj') - Gaussian phase parameters of trajectories
+      invM - MATRIX(ndof, 1) - inverse matrices for all DOFs (same across all trajectories)
+
+  Returns:
+      CMATRIX(ntraj', ntraj') - kinetic energy matrix elements <GBF_i | T | GBF_j > regardless of the electronic states
+
+*/
+
+  MATRIX tmp(alp); tmp *= 0.5;
+
+  return gwp_kinetic_matrix(q, p, s, tmp, q, p, s, tmp, invM );
+
+}
+
+
+
+CMATRIX qtag_overlap(vector<int>& active_states, CMATRIX& ovlp, int nstates){
+/**
+  Calculates the single-surface Hamiltonian matrix elements H_ij=<gi|KE+V|gj>, 
+  computed using the basis parameters stored in *qpas*. This requires the single-surface 
+  overlap matrix *ov*. Returns the single-surface Hamiltonian *H*.
+
+  Args:
+    active_states - list[ ntraj x int] - state indices for all trajectories
+    ovlp - CMATRIX(ntraj, ntraj) - couplings of all trajectories as if they are on the same state
+
+  Returns:
+    S - CMATRIX(nstates x ntraj, nstates x ntraj) - The many-surface Hamiltonian matrix.
+
+*/
+  int i, j;
+  int ntraj = active_states.size();
+
+  CMATRIX S(nstates * ntraj, nstates * ntraj);
+
+  for(int itraj=0; itraj<ntraj; itraj++){
+    //for(int i=0; i<nstates; i++){
+    i = active_states[itraj];
+
+      int indx1 = itraj * nstates + i;
+
+      for(int jtraj=0; jtraj<ntraj; jtraj++){
+        //for(int j=0; j<nstates; j++){
+          j = active_states[jtraj];
+ 
+          int indx2 = jtraj * nstates + j;
+
+          complex<double> val(0.0, 0.0);
+          if(active_states[itraj] == active_states[jtraj]){
+            val = ovlp.get(itraj, jtraj);
+          }
+
+          S.set(indx1, indx2, val);
+        
+//        }// j
+      }// jtraj
+
+//    }// for i
+  }// for itraj
+
+  return S;
+}
+
+
+
+complex<double> BAT(CMATRIX* Ham1, CMATRIX* Ham2, vector<CMATRIX*>& dHam1, vector<CMATRIX*>& dHam2,
+                    MATRIX& q1, MATRIX& p1, MATRIX& s1, MATRIX& alp1, int n1, 
+                    MATRIX& q2, MATRIX& p2, MATRIX& s2, MATRIX& alp2, int n2){
+/**
+    """Returns the (complex) value for the potential *v* on an energetic surface specified by *nsurf* from two basis 
+       functions defined by their parameters *qpasi* and *qpasj*, respectively. The computation employs the Bra-ket 
+       Averaged Taylor expansion (BAT) about each basis center, which requires a potential function *pot* as well as 
+       its first derivative. The potential parameters are stored in the dict 'model_params' as defined in qtag_config.
+
+    Args:
+
+        nstate (integer): Integer specifying the potential surface to be calculated (0 = ground, 1 = first excited, ...)
+
+        qpasi (list): The ndof-by-4 parameter list of the i-th basis function. Each entry is an ndof-by-1 column MATRIX.
+
+        qpasj (list): The ndof-by-4 parameter list of the j-th basis function. Each entry is an ndof-by-1 column MATRIX.
+
+        params (dictionary): Dictionary containing the potential parameters.
+
+        libra_model (function object): Function object containing the Libra potential model for the ground and excited states.
+
+    Returns:
+        complex : v - The complex potential v computed via the bra-ket averaged Taylor expansion between basis functions i and j.
+
+    """
+*/
+
+  complex<double> vx1, vx2, dvx1, dvx2, v;
+  int ndof = q1.n_rows;
+
+  vx1 = Ham1->get(n1, n2);
+  vx2 = Ham2->get(n1, n2);
+
+  v = 0.5 * (vx1 + vx2);
+  
+  for(int dof=0; dof<ndof; dof++){
+
+    dvx1 = dHam1[dof]->get(n1,n2);
+    dvx2 = dHam2[dof]->get(n1,n2);
+
+    double q1i = q1.get(dof);
+    double q2i = q2.get(dof);
+
+    double p1i = p1.get(dof);
+    double p2i = p2.get(dof);
+
+    double a1i = alp1.get(dof);
+    double a2i = alp2.get(dof);
+
+    double dq = q2i - q1i;
+    double dp = p2i - p1i;
+    double denom = a1i + a2i; 
+
+    complex<double> q1_rr1_q2(a2i*dq, dp); 
+    complex<double> q1_rr2_q2(-a1i*dq, dp);
+
+    v += 0.5 * (dvx1*q1_rr1_q2 + dvx2*q1_rr2_q2)/denom;
+
+  }// for  dof
+
+  return v;
+
+}// BAT
+
+
+
+complex<double> LHA(CMATRIX* Ham1, CMATRIX* Ham2, 
+                    vector<CMATRIX*>& dHam1, vector<CMATRIX*>& dHam2,
+                    vector<CMATRIX*>& d2Ham1, vector<CMATRIX*>& d2Ham2,
+                    MATRIX& q1, MATRIX& p1, MATRIX& s1, MATRIX& alp1, int n1, 
+                    MATRIX& q2, MATRIX& p2, MATRIX& s2, MATRIX& alp2, int n2){
+/**
+    """Returns the (complex) value for the potential *v* on an energetic surface specified by *nsurf* from two basis 
+       functions defined by their parameters *qpasi* and *qpasj*, respectively. The computation employs the Local Harmonic 
+       Approximation (LHA), which requires a potential function *pot* as well as its first and second derivatives. 
+       The potential parameters are stored in the dict 'model_params' as defined in qtag_config.
+
+    Args:
+        univ (dictionary): Dictionary containing various system parameters.
+
+        nstate (integer): Integer specifying the potential surface to be calculated (0 = ground, 1 = first excited, ...)
+
+        qpasi (list): The ndof-by-4 parameter list of the i-th basis function. Each entry is an ndof-by-1 column MATRIX.
+
+        qpasj (list): The ndof-by-4 parameter list of the j-th basis function. Each entry is an ndof-by-1 column MATRIX.
+
+        params (dictionary): Dictionary containing the potential parameters.
+
+        libra_model (function object): Function object containing the Libra potential model for the ground and excited states.
+
+    Returns:
+        v (complex): The complex potential v computed via the local harmonic approximation between basis functions i and j.
+    """
+
+*/
+
+  complex<double> vx1, vx2, dvx1, dvx2, d2vx1, d2vx2, v;
+  int ndof = q1.n_rows;
+
+  vx1 = Ham1->get(n1, n2);
+  vx2 = Ham2->get(n1, n2);
+
+  v = 0.5 * (vx1 + vx2);
+
+  for(int dof=0; dof<ndof; dof++){
+
+    dvx1 = dHam1[dof]->get(n1,n2);
+    dvx2 = dHam2[dof]->get(n1,n2);
+
+    double q1i = q1.get(dof);
+    double q2i = q2.get(dof);
+
+    double p1i = p1.get(dof);
+    double p2i = p2.get(dof);
+
+    double a1i = alp1.get(dof);
+    double a2i = alp2.get(dof);
+
+    double dq = q2i - q1i;
+    double dp = p2i - p1i;
+    double denom = a1i + a2i; 
+
+    complex<double> q1_rr1_q2(a2i*dq, dp); 
+    complex<double> q1_rr2_q2(-a1i*dq, dp);
+
+    v += 0.5 * (dvx1*q1_rr1_q2 + dvx2*q1_rr2_q2)/denom;   // BAT terms
+
+
+    // Now let's do the second-order terms
+    double X_ij = (a1i * q1i + a2i * q2i)/denom;
+    double P_ij = dp/denom;
+
+    complex<double> Q2_i( 1.0/denom + X_ij*X_ij - P_ij*P_ij - 2.0*X_ij*q1i + q1i*q1i, 2.0*P_ij*(X_ij - q1i) );
+    complex<double> Q2_j( 1.0/denom + X_ij*X_ij - P_ij*P_ij - 2.0*X_ij*q2i + q2i*q2i, 2.0*P_ij*(X_ij - q2i) );
+
+
+    d2vx1 = d2Ham1[dof]->get(n1,n2);
+    d2vx2 = d2Ham2[dof]->get(n1,n2);
+
+    v += 0.25 * (d2vx1 * Q2_i + d2vx2 * Q2_j);
+
+/*
+    double aqp = a1i * q1i + a2i * q2i;
+
+    complex<double> z(aqp, dp); z = z/denom;
+
+
+    complex<double> vv01 = -dvx1*q1i + 0.5*d2vx1*q1i*q1i;
+    complex<double> vv02 = -dvx2*q2i + 0.5*d2vx2*q2i*q2i;
+
+    v += 0.5 * (vv01 + vv02);
+
+    complex<double> vv11 = -d2vx1*q1i + dvx1;
+    complex<double> vv12 = -d2vx2*q2i + dvx2;
+
+    v += 0.5 * (vv11 + vv12)*z;
+
+    v += 0.25 * (d2vx1 + d2vx2) * (z*z + 1.0/denom);
+*/
+
+  }// for  dof
+
+  return v;
+
+}// LHA
+
+complex<double> LHAe(int i, int j, 
+                     MATRIX& q1, MATRIX& p1, MATRIX& s1, MATRIX& alp1, int n1,
+                     MATRIX& q2, MATRIX& p2, MATRIX& s2, MATRIX& alp2, int n2,
+                     double AA, double BB, double CC, nHamiltonian& ham){
+/**
+    """Returns the (complex) value for the potential *v* on an energetic surface specified by *nsurf* from two basis
+       functions defined by their parameters *qpasi* and *qpasj*, respectively. The computation employs the Local Harmonic
+       Approximation (LHA), which requires a potential function *pot* as well as its first and second derivatives.
+       The potential parameters are stored in the dict 'model_params' as defined in qtag_config.
+
+    Args:
+        univ (dictionary): Dictionary containing various system parameters.
+
+        nstate (integer): Integer specifying the potential surface to be calculated (0 = ground, 1 = first excited, ...)
+
+        qpasi (list): The ndof-by-4 parameter list of the i-th basis function. Each entry is an ndof-by-1 column MATRIX.
+
+        qpasj (list): The ndof-by-4 parameter list of the j-th basis function. Each entry is an ndof-by-1 column MATRIX.
+
+        params (dictionary): Dictionary containing the potential parameters.
+
+        libra_model (function object): Function object containing the Libra potential model for the ground and excited states.
+
+    Returns:
+        v (complex): The complex potential v computed via the local harmonic approximation between basis functions i and j.
+    """
+*/
+
+  complex<double> v;
+  int ndof = q1.n_rows;
+
+  if(n1==n2){// LHA for single-surface elements
+
+    v = LHA(ham.children[i]->ham_dia, ham.children[j]->ham_dia,
+            ham.children[i]->d1ham_dia, ham.children[j]->d1ham_dia,
+            ham.children[i]->d2ham_dia, ham.children[j]->d2ham_dia,
+            q1, p1, s1, alp1, n1, q2, p2, s2, alp2, n2);
+
+  }
+  else if(n1!=n2){// Exact integral for Gaussian coupling
+
+    v = (0.0, 0.0);
+
+    for(int dof=0; dof<ndof; dof++){
+
+      double q1i = q1.get(dof);
+      double q2i = q2.get(dof);
+
+      double p1i = p1.get(dof);
+      double p2i = p2.get(dof);
+
+      double a1i = alp1.get(dof);
+      double a2i = alp2.get(dof);
+
+      double dCq1 = CC - q1i;
+      double dCq2 = CC - q2i;
+
+      double aCq1 = dCq1*a1i;
+      double aCq2 = dCq2*a2i;
+
+      double dp = p1i - p2i;
+      double as = a1i + a2i;
+      double aB = a1i + 2*BB + a2i;
+      
+      double prefac1 = AA*sqrt(as/aB);
+      double prefac2 = -BB/(aB*as);
+
+      complex<double> expt(aCq1*aCq1 + aCq2*aCq2 - dp*dp + 2.0*aCq1*aCq2, 2.0*dp*(aCq1+aCq2));
+      v += prefac1*exp(prefac2*expt);
+    }// for  dof
+  }//end if
+
+  return v;
+
+}//LHAe
+
+complex<double> BATe(int i, int j,
+                     MATRIX& q1, MATRIX& p1, MATRIX& s1, MATRIX& alp1, int n1,
+                     MATRIX& q2, MATRIX& p2, MATRIX& s2, MATRIX& alp2, int n2,
+                     double AA, double BB, double CC, nHamiltonian& ham){
+/**
+    """Returns the (complex) value for the potential *v* on an energetic surface specified by *nsurf* from two basis
+       functions defined by their parameters *qpasi* and *qpasj*, respectively. The computation employs the Local Harmonic
+       Approximation (LHA), which requires a potential function *pot* as well as its first and second derivatives.
+       The potential parameters are stored in the dict 'model_params' as defined in qtag_config.
+
+    Args:
+        univ (dictionary): Dictionary containing various system parameters.
+
+        nstate (integer): Integer specifying the potential surface to be calculated (0 = ground, 1 = first excited, ...)
+
+        qpasi (list): The ndof-by-4 parameter list of the i-th basis function. Each entry is an ndof-by-1 column MATRIX.
+
+        qpasj (list): The ndof-by-4 parameter list of the j-th basis function. Each entry is an ndof-by-1 column MATRIX.
+
+        params (dictionary): Dictionary containing the potential parameters.
+
+        libra_model (function object): Function object containing the Libra potential model for the ground and excited states.
+
+    Returns:
+        v (complex): The complex potential v computed via the local harmonic approximation between basis functions i and j.
+    """
+*/
+
+  complex<double> v;
+  int ndof = q1.n_rows;
+
+  if(n1==n2){// BAT for single-surface elements
+
+    v = BAT(ham.children[i]->ham_dia, ham.children[j]->ham_dia,
+            ham.children[i]->d1ham_dia, ham.children[j]->d1ham_dia,
+            q1, p1, s1, alp1, n1, q2, p2, s2, alp2, n2);
+
+  }
+  else if(n1!=n2){// Exact integral for Gaussian coupling
+
+    v = (0.0, 0.0);
+
+    for(int dof=0; dof<ndof; dof++){
+
+      double q1i = q1.get(dof);
+      double q2i = q2.get(dof);
+
+      double p1i = p1.get(dof);
+      double p2i = p2.get(dof);
+
+      double a1i = alp1.get(dof);
+      double a2i = alp2.get(dof);
+
+      double dCq1 = CC - q1i;
+      double dCq2 = CC - q2i;
+
+      double aCq1 = dCq1*a1i;
+      double aCq2 = dCq2*a2i;
+
+      double dp = p1i - p2i;
+      double as = a1i + a2i;
+      double aB = a1i + 2*BB + a2i;
+
+      double prefac1 = AA*sqrt(as/aB);
+      double prefac2 = -BB/(aB*as);
+
+      complex<double> expt(aCq1*aCq1+aCq2*aCq2-dp*dp+2.0*aCq1*aCq2, 2.0*dp*(aCq1+aCq2));
+      v += prefac1*exp(prefac2*expt);
+    }// for  dof
+  }//end if
+
+  return v;
+
+}//BATe
+
+CMATRIX qtag_potential(MATRIX& q1, MATRIX& p1, MATRIX& s1, MATRIX& alp1, int n1, vector<int>& traj_on_surf_n1,
+                       MATRIX& q2, MATRIX& p2, MATRIX& s2, MATRIX& alp2, int n2, vector<int>& traj_on_surf_n2,
+                       nHamiltonian& ham, int method, double AA, double BB, double CC){
+
+  int ntraj_on_surf_n1 = q1.n_cols;
+  int ntraj_on_surf_n2 = q2.n_cols;
+  int ndof = q1.n_rows;
+
+  complex<double> v;
+  CMATRIX res(ntraj_on_surf_n1, ntraj_on_surf_n2);
+  MATRIX qi(ndof, 1);
+  MATRIX pi(ndof, 1);
+  MATRIX ai(ndof, 1);
+  MATRIX si(ndof, 1);
+  MATRIX qj(ndof, 1);
+  MATRIX pj(ndof, 1);
+  MATRIX aj(ndof, 1);
+  MATRIX sj(ndof, 1);
+
+  for(int itraj=0; itraj<ntraj_on_surf_n1; itraj++){
+
+    int i = traj_on_surf_n1[itraj];
+
+    qi = q1.col(itraj);
+    pi = p1.col(itraj);
+    ai = alp1.col(itraj);
+    si = s1.col(itraj);
+
+    for(int jtraj=0; jtraj<ntraj_on_surf_n2; jtraj++){
+
+      int j = traj_on_surf_n2[jtraj];
+
+      qj = q2.col(jtraj);
+      pj = p2.col(jtraj);
+      aj = alp2.col(jtraj);
+      sj = s2.col(jtraj);
+
+
+      if(method==0){ // BAT
+
+        v = BAT(ham.children[i]->ham_dia, ham.children[j]->ham_dia, 
+                ham.children[i]->d1ham_dia, ham.children[j]->d1ham_dia,
+                qi, pi, si, ai, n1, qj, pj, sj, aj, n2);
+
+      }// BAT
+      else if(method==10){ // BAT adiabatic
+
+        v = BAT(ham.children[i]->ham_adi, ham.children[j]->ham_adi,
+                ham.children[i]->d1ham_adi, ham.children[j]->d1ham_adi,
+                qi, pi, si, ai, n1, qj, pj, sj, aj, n2);
+
+      }// BAT adiabatic
+      else if(method==1){// LHA
+        v = LHA(ham.children[i]->ham_dia, ham.children[j]->ham_dia, 
+                ham.children[i]->d1ham_dia, ham.children[j]->d1ham_dia,
+                ham.children[i]->d2ham_dia, ham.children[j]->d2ham_dia,
+                qi, pi, si, ai, n1, qj, pj, sj, aj, n2);
+      }// LHA
+      else if(method==2){// LHAe
+        v = LHAe(i, j, qi, pi, si, ai, n1, qj, pj, sj, aj, n2, 
+                 AA, BB, CC, ham);
+      }// LHAe
+      else if(method==3){// BATe
+        v = BATe(i, j, qi, pi, si, ai, n1, qj, pj, sj, aj, n2,
+                 AA, BB, CC, ham);
+      }// BATe
+
+      res.set(itraj, jtraj, v);
+
+    }// for j
+  }// for i
+
+  return res;
+
+}
+
+void qtag_hamiltonian_and_overlap(MATRIX& q, MATRIX& p, MATRIX& alp, MATRIX& s, CMATRIX& Coeff,
+                                  vector<int>& active_states, MATRIX& invM, 
+                                  nHamiltonian& ham, bp::object compute_ham_funct, bp::dict compute_ham_params,
+                                  bp::dict& dyn_params,
+                                  CMATRIX& super_ovlp, CMATRIX& super_ham){
+/**
+  Calculates the single-surface Hamiltonian matrix elements H_ij=<gi|KE+V|gj>, 
+  computed using the basis parameters stored in *qpas*. This requires the single-surface 
+  overlap matrix *ov*. Returns the single-surface Hamiltonian *H*.
+
+  Args:
+    q - MATRIX(ndof, ntraj) - coordinates of the system
+    p - MATRIX(ndof, ntraj) - momenta of the system
+    alp - MATRIX(ndof, ntraj) - widths
+    s - MATRIX(ndof, ntraj) - phases
+    active_states - list[ ntraj x int] - state indices for all trajectories
+    invM - MATRIX(ndof, 1) - inverse masses for all DOFs
+    ham - the Hamiltonian object that knows how to compute interactions for independent trajectories
+    compute_ham_funct (PyObject) - the Python function that computes the model Hamiltonian
+    compute_ham_params ( dict ) - the dictionary for the function above.
+    dyn_params ( dict ) - parameters to control execution of this function
+    super_ovlp ( CMATRIX(ntraj, ntraj) ) - the results for the super-overlap are stored here
+    super_ham ( CMATRIX(ntraj, ntraj) ) - the results for the super-Hamiltonian are stored here
+
+  Returns:
+
+*/
+
+  dyn_control_params prms;
+  prms.set_parameters(dyn_params);
+
+  int method = prms.qtag_pot_approx_method; 
 
   double AA = 0.0;
   double BB = 0.0;
@@ -714,167 +631,166 @@
     }
   }
 
->>>>>>> f3667af5
-
-  int ndof = q.n_rows;
-  int ntraj = q.n_cols;
-  int nstates = Coeff.n_rows;
-  int i, j, itraj, n1, n2, indx;
-
-  vector<int> dof_dim(ndof); for(i=0;i<ndof;i++){ dof_dim[i] = i; }
-  vector< vector<int> > traj_on_surf(nstates); // indices of trajectories on each state
-
-
-  indx = 0;
-  n1 = active_states[0];
-  for(itraj = 0; itraj<ntraj; itraj++){
-    if(n1 != active_states[itraj]){
-      indx+=1;
-      }//if n1 != active_states[itraj]
-
-    traj_on_surf[indx].push_back(itraj);
-    n1 = active_states[itraj];
-  }// for itraj
-
-  // Compute Hamiltonians for all the trajectories
-  ham.compute_diabatic(compute_ham_funct, bp::object(q), compute_ham_params, 1);
-
-  // State blocks
-  for(n1=0; n1<nstates; n1++){
-
-    int ntraj_on_surf_n1 = traj_on_surf[n1].size();
-
-    if(ntraj_on_surf_n1 > 0){
-
-      MATRIX q1(ndof, ntraj_on_surf_n1);
-      MATRIX p1(ndof, ntraj_on_surf_n1);
-      MATRIX a1(ndof, ntraj_on_surf_n1);
-      MATRIX s1(ndof, ntraj_on_surf_n1);
-
-      pop_submatrix(q,   q1, dof_dim, traj_on_surf[n1]);
-      pop_submatrix(p,   p1, dof_dim, traj_on_surf[n1]);
-      pop_submatrix(alp, a1, dof_dim, traj_on_surf[n1]);
-      pop_submatrix(s,   s1, dof_dim, traj_on_surf[n1]);
-
-      MATRIX a1_half(a1); a1_half *= 0.5;
-
-
-      for(n2=n1; n2<nstates; n2++){
-
-        int ntraj_on_surf_n2 = traj_on_surf[n2].size();
-
-        if(ntraj_on_surf_n2 > 0){
-
-          MATRIX q2(ndof, ntraj_on_surf_n2);
-          MATRIX p2(ndof, ntraj_on_surf_n2);
-          MATRIX a2(ndof, ntraj_on_surf_n2);
-          MATRIX s2(ndof, ntraj_on_surf_n2);
-
-          pop_submatrix(q,   q2, dof_dim, traj_on_surf[n2]);
-          pop_submatrix(p,   p2, dof_dim, traj_on_surf[n2]);
-          pop_submatrix(alp, a2, dof_dim, traj_on_surf[n2]);
-          pop_submatrix(s,   s2, dof_dim, traj_on_surf[n2]);
-
-          MATRIX a2_half(a2); a2_half *= 0.5;
-
-
-          //=================== Main calculations ===============
-
-          // Overlap 
-          CMATRIX s12(ntraj_on_surf_n1, ntraj_on_surf_n2);
-
-          s12 = gwp_overlap_matrix(q1, p1, s1, a1_half, q2, p2, s2, a2_half);
-
-          if(n1==n2){
-             push_submatrix(super_ovlp, s12, traj_on_surf[n1], traj_on_surf[n2]);
-          }
-
-          // Hamiltonian 
-          CMATRIX h12(ntraj_on_surf_n1, ntraj_on_surf_n2);
-          CMATRIX pot(ntraj_on_surf_n1, ntraj_on_surf_n2);
-          
-          pot = qtag_potential(q1, p1, s1, a1, n1, traj_on_surf[n1], q2, p2, s2, a2, n2, traj_on_surf[n2], ham, method, AA, BB, CC);
-          h12.dot_product(pot, s12);
-          
-
-          if(n1==n2){ // kinetic energy for the diagonal terms
-            CMATRIX kin(ntraj_on_surf_n1, ntraj_on_surf_n1);
-            kin = gwp_kinetic_matrix(q1, p1, s1, a1_half, q2, p2, s2, a2_half, invM );
-            h12 += kin;
-          }
-
-          push_submatrix(super_ham, h12, traj_on_surf[n1], traj_on_surf[n2]);
-          if(n1 != n2){
-            CMATRIX h21(ntraj_on_surf_n2, ntraj_on_surf_n1);  h21 = h12.H();
-            push_submatrix(super_ham, h21, traj_on_surf[n2], traj_on_surf[n1]);
-          }
-
-
-        }// if ntraj_on_surf_n2 > 0     
-      }// for n2
-
-    }// if ntraj_on_surf_n1 > 0     
-  }// for n1
-
-}
-
-
-
-CMATRIX qtag_momentum(MATRIX& q, MATRIX& p, MATRIX& alp, MATRIX& s, CMATRIX& Coeff){
-/**
-  Returns the momentum *mom* calculated for each basis function according to p=Im(grad(psi)/psi). 
-  Also returns the corresponding real component *r*, which can be used in updates of the basis phase parameter *s*.
-
-*/
-
-
-  int i,j, idof;
-  int ndof = q.n_rows;
-  int ntraj = q.n_cols;
-  complex<double> dzt;
-  double dq, nrm;
-
-  CMATRIX mom(ndof,ntraj); // real = mom, imag = r
-  CMATRIX dz(ndof,1);
-  complex<double> one(0.0, 1.0);
-
-  for(i=0; i<ntraj; i++){
-    complex<double> z(0.0,0.0);
-    dz *= 0.0;
-
-    for(j=0; j<ntraj; j++){
-      complex<double> nrm(1.0, 0.0);
-
-      for(idof=0; idof<ndof; idof++){
-          dq = q.get(idof, i) - q.get(idof, j);
-          double argg = (p.get(idof, j) * dq + s.get(idof, j) );
-          complex<double> tmp( cos(argg), sin(argg) );
-          nrm *= exp( -0.5 * alp.get(idof, j) * dq*dq ) * tmp * pow( (alp.get(idof, i)/M_PI), 0.25);
-     
-      }// for idof
-
-      z += Coeff.get(j) * nrm;
-
-      for(idof=0; idof<ndof; idof++){
-        dq = q.get(idof, i) - q.get(idof, j);
-        dzt = -(alp.get(idof, j) * dq - one * p.get(idof, j)) * Coeff.get(j) * nrm;
-        dz.add(idof, 0, dzt);
-      }// for idof
-      
-    }// for j
-
-    for(idof=0; idof<ndof; idof++){
-      mom.set(i, idof,  dz.get(idof)/z );
-    }// for idof
-
-  }// for i
-
-  return mom;
-
-}
-
-}// namespace libqtag
-}// namespace libdyn
-}// liblibra
-
-
+
+  int ndof = q.n_rows;
+  int ntraj = q.n_cols;
+  int nstates = Coeff.n_rows;
+  int i, j, itraj, n1, n2, indx;
+
+  vector<int> dof_dim(ndof); for(i=0;i<ndof;i++){ dof_dim[i] = i; }
+  vector< vector<int> > traj_on_surf(nstates); // indices of trajectories on each state
+
+
+  indx = 0;
+  n1 = active_states[0];
+  for(itraj = 0; itraj<ntraj; itraj++){
+    if(n1 != active_states[itraj]){
+      indx+=1;
+      }//if n1 != active_states[itraj]
+
+    traj_on_surf[indx].push_back(itraj);
+    n1 = active_states[itraj];
+  }// for itraj
+
+  // Compute Hamiltonians for all the trajectories
+  ham.compute_diabatic(compute_ham_funct, bp::object(q), compute_ham_params, 1);
+
+  // State blocks
+  for(n1=0; n1<nstates; n1++){
+
+    int ntraj_on_surf_n1 = traj_on_surf[n1].size();
+
+    if(ntraj_on_surf_n1 > 0){
+
+      MATRIX q1(ndof, ntraj_on_surf_n1);
+      MATRIX p1(ndof, ntraj_on_surf_n1);
+      MATRIX a1(ndof, ntraj_on_surf_n1);
+      MATRIX s1(ndof, ntraj_on_surf_n1);
+
+      pop_submatrix(q,   q1, dof_dim, traj_on_surf[n1]);
+      pop_submatrix(p,   p1, dof_dim, traj_on_surf[n1]);
+      pop_submatrix(alp, a1, dof_dim, traj_on_surf[n1]);
+      pop_submatrix(s,   s1, dof_dim, traj_on_surf[n1]);
+
+      MATRIX a1_half(a1); a1_half *= 0.5;
+
+
+      for(n2=n1; n2<nstates; n2++){
+
+        int ntraj_on_surf_n2 = traj_on_surf[n2].size();
+
+        if(ntraj_on_surf_n2 > 0){
+
+          MATRIX q2(ndof, ntraj_on_surf_n2);
+          MATRIX p2(ndof, ntraj_on_surf_n2);
+          MATRIX a2(ndof, ntraj_on_surf_n2);
+          MATRIX s2(ndof, ntraj_on_surf_n2);
+
+          pop_submatrix(q,   q2, dof_dim, traj_on_surf[n2]);
+          pop_submatrix(p,   p2, dof_dim, traj_on_surf[n2]);
+          pop_submatrix(alp, a2, dof_dim, traj_on_surf[n2]);
+          pop_submatrix(s,   s2, dof_dim, traj_on_surf[n2]);
+
+          MATRIX a2_half(a2); a2_half *= 0.5;
+
+
+          //=================== Main calculations ===============
+
+          // Overlap 
+          CMATRIX s12(ntraj_on_surf_n1, ntraj_on_surf_n2);
+
+          s12 = gwp_overlap_matrix(q1, p1, s1, a1_half, q2, p2, s2, a2_half);
+
+          if(n1==n2){
+             push_submatrix(super_ovlp, s12, traj_on_surf[n1], traj_on_surf[n2]);
+          }
+
+          // Hamiltonian 
+          CMATRIX h12(ntraj_on_surf_n1, ntraj_on_surf_n2);
+          CMATRIX pot(ntraj_on_surf_n1, ntraj_on_surf_n2);
+          
+          pot = qtag_potential(q1, p1, s1, a1, n1, traj_on_surf[n1], q2, p2, s2, a2, n2, traj_on_surf[n2], ham, method, AA, BB, CC);
+          h12.dot_product(pot, s12);
+          
+
+          if(n1==n2){ // kinetic energy for the diagonal terms
+            CMATRIX kin(ntraj_on_surf_n1, ntraj_on_surf_n1);
+            kin = gwp_kinetic_matrix(q1, p1, s1, a1_half, q2, p2, s2, a2_half, invM );
+            h12 += kin;
+          }
+
+          push_submatrix(super_ham, h12, traj_on_surf[n1], traj_on_surf[n2]);
+          if(n1 != n2){
+            CMATRIX h21(ntraj_on_surf_n2, ntraj_on_surf_n1);  h21 = h12.H();
+            push_submatrix(super_ham, h21, traj_on_surf[n2], traj_on_surf[n1]);
+          }
+
+
+        }// if ntraj_on_surf_n2 > 0     
+      }// for n2
+
+    }// if ntraj_on_surf_n1 > 0     
+  }// for n1
+
+}
+
+
+
+CMATRIX qtag_momentum(MATRIX& q, MATRIX& p, MATRIX& alp, MATRIX& s, CMATRIX& Coeff){
+/**
+  Returns the momentum *mom* calculated for each basis function according to p=Im(grad(psi)/psi). 
+  Also returns the corresponding real component *r*, which can be used in updates of the basis phase parameter *s*.
+
+*/
+
+
+  int i,j, idof;
+  int ndof = q.n_rows;
+  int ntraj = q.n_cols;
+  complex<double> dzt;
+  double dq, nrm;
+
+  CMATRIX mom(ndof,ntraj); // real = mom, imag = r
+  CMATRIX dz(ndof,1);
+  complex<double> one(0.0, 1.0);
+
+  for(i=0; i<ntraj; i++){
+    complex<double> z(0.0,0.0);
+    dz *= 0.0;
+
+    for(j=0; j<ntraj; j++){
+      complex<double> nrm(1.0, 0.0);
+
+      for(idof=0; idof<ndof; idof++){
+          dq = q.get(idof, i) - q.get(idof, j);
+          double argg = (p.get(idof, j) * dq + s.get(idof, j) );
+          complex<double> tmp( cos(argg), sin(argg) );
+          nrm *= exp( -0.5 * alp.get(idof, j) * dq*dq ) * tmp * pow( (alp.get(idof, i)/M_PI), 0.25);
+     
+      }// for idof
+
+      z += Coeff.get(j) * nrm;
+
+      for(idof=0; idof<ndof; idof++){
+        dq = q.get(idof, i) - q.get(idof, j);
+        dzt = -(alp.get(idof, j) * dq - one * p.get(idof, j)) * Coeff.get(j) * nrm;
+        dz.add(idof, 0, dzt);
+      }// for idof
+      
+    }// for j
+
+    for(idof=0; idof<ndof; idof++){
+      mom.set(i, idof,  dz.get(idof)/z );
+    }// for idof
+
+  }// for i
+
+  return mom;
+
+}
+
+}// namespace libqtag
+}// namespace libdyn
+}// liblibra
+
+
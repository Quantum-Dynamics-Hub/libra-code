--- conflicted
+++ resolved
@@ -1,386 +1,381 @@
-/*********************************************************************************
-* Copyright (C) 2019 Alexey V. Akimov
-*
-* This file is distributed under the terms of the GNU General Public License
-* as published by the Free Software Foundation, either version 2 of
-* the License, or (at your option) any later version.
-* See the file LICENSE in the root directory of this distribution
-* or <http://www.gnu.org/licenses/>.
-*
-*********************************************************************************/
-/**
-  \file dyn_control_params.h
-  \brief The file implements a class to store the control parameters
-*/
-
-
-#ifndef DYN_CONTROL_PARAMS_H
-#define DYN_CONTROL_PARAMS_H
-
-#include <boost/python.hpp>
-#include <boost/python/suite/indexing/vector_indexing_suite.hpp>
-#include "../math_linalg/liblinalg.h"
-
-
-/// liblibra namespace
-namespace liblibra{
-
-
-using namespace liblinalg;
-
-/// libdyn namespace
-namespace libdyn{
-
-namespace bp = boost::python;
-
-
-
-class dyn_control_params{
-
-  public:
-
-
-
-  /**
-    The representation to run the Ehrenfest : 0 - diabatic, 1 - adiabatic
-  */
-  int rep_tdse;
-
-
-  /**
-   The representation of the Hamiltonian update: 0 - diabatic, 1 - adiabatic
-   this is the representation in which the computed properties are assumed to be
-   for instance, we may have set it to 1, to read the adiabatic energies and couplings,
-   to bypass the diabatic-to-adiabatic transformation, which may be useful in some atomistic
-   calculations, or with the NBRA
-  */
-  int rep_ham;
-
-
-  /**
-   The representation to run the SH : 0 - diabatic, 1 - adiabatic
-  */
-  int rep_sh;
-
-
-  /**
-    The representation to compute LZ probabilitieis: 0 - diabatic, 1- adiabatic
-  */
-  int rep_lz;
-
-
-  /**
-    Surface hopping mthodology:
-    -1 - adiabatic (no need to compute)
-     0 - FSSH
-     1 - GFSH
-     2 - MSSH
-     3 - DISH
-  */
-  int tsh_method;
-
-
-  /**
-    How to compute forces in the dynamics:
-      0 - don't compute forces at all - e.g. we do not really need them
-      1 - state-specific  as in the TSH or adiabatic (including adiabatic excited states)
-      2 - Ehrenfest
-  */
-  int force_method;
-
-  /**
-    How to update NACs and vibronic Hamiltonian before electronic TD-SE propagation
-      0 - don't update them (e.g. for simplest NAC)
-      1 - update according to changed momentum and existing derivative couplings
-  */
-  int nac_update_method;
-
-
-  /**
-    In which representation to compute forces:
-      0 - diabatic
-      1 - adiabatic
-  */
-  int rep_force;
-
-
-  /**
-    Options to control the acceptance of the proposed hops:
-      0 - accept all
-
-      10 - based on adiabatic energy
-      11 - based on diabatic energy
-
-      20 - derivative coupling vectors
-      21 - difference of state-specific forces
-
-      31 - quantum Boltzmann
-      32 - Maxwell-Boltzmann
-      33 - updated quantum Boltzmann
-  */
-  int hop_acceptance_algo;
-
-
-  /**
-    Options to control momenta changes upon successful or frustrated hops:
-
-      0 - don't rescale
-
-      100 - based on adiabatic energy, don't reverse on frustrated hops
-      101 - based on adiabatic energy, reverse on frustrated hops
-      110 - based on diabatic energy, don't reverse on frustrated hops
-      111 - based on diabatic energy, reverse on frustrated hops
-
-      200 - along derivative coupling vectors, don't reverse on frustrated hops
-      201 - along derivative coupling vectors, reverse on frustrated hops
-      210 - along difference of state-specific forces, don't reverse on frustrated hops
-      211 - along difference of state-specific forces, reverse on frustrated hops
-  */
-  int momenta_rescaling_algo;
-
-
-  /**
-    Whether to scale the SH probabilities by the Boltzmann factor: 0 - do not scale, 1 - scale
-  */
-  int use_boltz_factor;
-
-
-  /**
-    Temperature of the system
-  */
-  double Temperature;
-
-/**
-   THESE VARIABLES ARE DEPRECATED
-
-//    Do not revert momenta at the frustrated hops, 1 - do revert the momenta
-  int do_reverse;
-
-
-    How to rescale momenta if the hops are successful:
-
-# How to rescale momenta if the hops are successful:
-# -1: do not rescale, as in the NBRA [ default ]
-#  0: rescale in the diabatic basis - don't care about the
-#     velocity directions, just a uniform rescaling
-#  1: rescale along the directions of derivative couplings
-
-      0 - rescale along the directions of derivative couplings
-      1 - rescale in the diabatic basis - don't care about the velocity directions, just a uniform rescaling,
-      2 - do not rescale, as in the NBRA.
-
-  int vel_rescale_opt;
-*/
-
-  /**
-    integration timestep [units: a.u., default: 41 a.u. = 1 fs]
-  */
-  double dt;
-
-  /**
-    Option to perform the phase correction: 0 - no, 1 - yes (default)
-  */
-  int do_phase_correction;
-
-
-  /**
-    The minimal magnutude of the matrix element for which we'll be computing the phase correction
-    If the overlap is zero, then we don't really care about the phase, but if it is not, then this
-    parameter sets out threshold for when we do.  Default: 1e-3
-  */
-  double phase_correction_tol;
-
-
-  /**
-    State tracking algorithm:
-      0 - no state tracking
-      1 - method of Kosuke Sato (may fail by getting trapped into an infinite loop)
-      2 - Munkres-Kuhn (Hungarian) algorithm (default)
-      3 - stochastic reordering
-  */
-  int state_tracking_algo;
-
-  /**
-    Munkres-Kuhn alpha (selects the range of orbitals included in reordering) [default: 0.0]
-  */
-  double MK_alpha;
-
-  /**
-    Munkres-Kuhn verbosity: 0 - no extra output (default), 1 - details
-  */
-  int MK_verbosity;
-
-
-  /**
-    A selector of a method to couple the trajectories in this ensemble:
-      0 - no coupling, 1 - ETHD, 2 - ETHD3 (experimental), 22 - another flavor of ETHD3 (experimental)
-  */
-  int entanglement_opt;
-
-
-  /**
-    Gaussian exponents that dresses up the trajectories in the ETHD3 method
-    in the coordinate space, that is   ~exp(-alpha*(R-R0)^2 )
-  */
-  double ETHD3_alpha;
-
-
-  /**
-    Gaussian exponents that dresses up the trajectories in the ETHD3 method
-    in the momentum space, that is   ~exp(-beta*(P-P0)^2 )
-  */
-  double ETHD3_beta;
-
-
-  /**
-    Selector of the method to incorporate decoherence:
-
-     -1 - no decoherence [default]
-      0 - SDM and alike
-      1 - instantaneous decoherence options (ID-S, ID-A, ID-C)
-  */
-  double decoherence_algo;
-
-
-  /**
-<<<<<<< HEAD
-     Corresponds to the "tol" parameter in the sdm function. It controls
-     how much the norm of the old state can be larger than 1.0  before the
-     code stops with the error message
-=======
-    Corresponds to the "tol" parameter in the sdm function. It controls 
-    how much the norm of the old state can be larger than 1.0  before the 
-    code stops with the error message
->>>>>>> cc8224f7
-
-    Default: 0.0
-
-    Note: only matters if decoherence_algo == 0
-  **/
-  double sdm_norm_tolerance;
-
-
-  /**
-    Selects the how to sample decoherence events in the DISH.
-    Possible options:
-      0 - compare the coherence time counter with the decoherence time (simplified DISH)
-      1 - compare the coherence time counter with the time drawn from the exponential distribution
-          with the parameter lambda = 1/decoherence time - this distribution corresponds to 
-          the statistics of wait times between the Poisson-distributed events (decoherence)
-          This is what the original DISH meant to do 
-
-    Default: 0     
-
-    Note: only matters if tsh_method == 3
-  **/
-  int dish_decoherence_event_option;
-
-
-  /**
-    Dephasing rates provided by user
-  */
-  MATRIX* decoherence_rates;
-
-
-  /**
-    Type of dephasing times/rates calculation:
-
-      0 - use the rates read out from the input  [default]
-      1 - use the energy-based decoherence method (EDC)
-  */
-  int decoherence_times_type;
-
-
-  /**
-    An empirical parameter used in the EDC method: [default = 1.0 Ha]
-  */
-  double decoherence_C_param;
-
-
-  /**
-    An empirical parameter used in the EDC method: [default = 0.1 Ha]
-  */
-  double decoherence_eps_param;
-
-
-  /**
-    A flag to apply the dephasing-informed approach of Sifain et al
-    to correct dephasing times:
-
-      0 - don't apply [default]
-      1 - use it
-  */
-  int dephasing_informed;
-
-
-  /**
-    A matrix that contains the averaged moduli of the energy gaps:
-    E_ij = <|E_i - E_j|>
-    It is needed when dephasing_informed option is used
-  */
-  MATRIX* ave_gaps;
-
-
-  /**
-    Option to control the instantaneous decoherence methodology,
-    only used with decoherence_algo == 1
-
-      0 - ID-S
-      1 - ID-A [default]
-      2 - ID-C - consistent ID - an experimental algorithm
-  */
-  int instantaneous_decoherence_variant;
-
-
-  /**
-    How to collapse wavefunction amplitudes in the decoherence schemes:
-      0 - by rescaling the magnitude of the amplitude vector elements, but preserving "phase" [ default ]
-      1 - by resetting the amplitudes to 1.0+0.0j. This option changes phase
-
-  */
-  int collapse_option;
-
-  /**
-    Ensemble: which ensemble to use: 0 - NVE, 1 - NVT
-  */
-  int ensemble;
-
-
-  /**
-    Thermostat parameters
-  */
-  bp::dict thermostat_params;
-
-
-
-  dyn_control_params();
-  dyn_control_params(const dyn_control_params& x){
-    *this = x;
-
-    decoherence_rates = new MATRIX( *x.decoherence_rates );
-
-  }
- ~dyn_control_params() { ;; }
-
-  void sanity_check();
-  void set_parameters(bp::dict params);
-
-
-
-  friend bool operator == (const dyn_control_params& n1, const dyn_control_params& n2){
-    return &n1 == &n2;
-  }
-  friend bool operator != (const dyn_control_params& n1, const dyn_control_params& n2){
-    return !(n1 == n2);  // only compare addresses
-  }
-
-
-};
-
-
-
-
-} // libdyn
-}// liblibra
-
-#endif // DYN_CONTROL_PARAMS_H
+/*********************************************************************************
+* Copyright (C) 2019 Alexey V. Akimov
+*
+* This file is distributed under the terms of the GNU General Public License
+* as published by the Free Software Foundation, either version 2 of
+* the License, or (at your option) any later version.
+* See the file LICENSE in the root directory of this distribution
+* or <http://www.gnu.org/licenses/>.
+*
+*********************************************************************************/
+/**
+  \file dyn_control_params.h
+  \brief The file implements a class to store the control parameters
+*/
+
+
+#ifndef DYN_CONTROL_PARAMS_H
+#define DYN_CONTROL_PARAMS_H
+
+#include <boost/python.hpp>
+#include <boost/python/suite/indexing/vector_indexing_suite.hpp>
+#include "../math_linalg/liblinalg.h"
+
+
+/// liblibra namespace
+namespace liblibra{
+
+
+using namespace liblinalg;
+
+/// libdyn namespace
+namespace libdyn{
+
+namespace bp = boost::python;
+
+
+
+class dyn_control_params{
+
+  public:
+
+
+
+  /**
+    The representation to run the Ehrenfest : 0 - diabatic, 1 - adiabatic
+  */
+  int rep_tdse;
+
+
+  /**
+   The representation of the Hamiltonian update: 0 - diabatic, 1 - adiabatic
+   this is the representation in which the computed properties are assumed to be
+   for instance, we may have set it to 1, to read the adiabatic energies and couplings,
+   to bypass the diabatic-to-adiabatic transformation, which may be useful in some atomistic
+   calculations, or with the NBRA
+  */
+  int rep_ham;
+
+
+  /**
+   The representation to run the SH : 0 - diabatic, 1 - adiabatic
+  */
+  int rep_sh;
+
+
+  /**
+    The representation to compute LZ probabilitieis: 0 - diabatic, 1- adiabatic
+  */
+  int rep_lz;
+
+
+  /**
+    Surface hopping mthodology:
+    -1 - adiabatic (no need to compute)
+     0 - FSSH
+     1 - GFSH
+     2 - MSSH
+     3 - DISH
+  */
+  int tsh_method;
+
+
+  /**
+    How to compute forces in the dynamics:
+      0 - don't compute forces at all - e.g. we do not really need them
+      1 - state-specific  as in the TSH or adiabatic (including adiabatic excited states)
+      2 - Ehrenfest
+  */
+  int force_method;
+
+  /**
+    How to update NACs and vibronic Hamiltonian before electronic TD-SE propagation
+      0 - don't update them (e.g. for simplest NAC)
+      1 - update according to changed momentum and existing derivative couplings
+  */
+  int nac_update_method;
+
+
+  /**
+    In which representation to compute forces:
+      0 - diabatic
+      1 - adiabatic
+  */
+  int rep_force;
+
+
+  /**
+    Options to control the acceptance of the proposed hops:
+      0 - accept all
+
+      10 - based on adiabatic energy
+      11 - based on diabatic energy
+
+      20 - derivative coupling vectors
+      21 - difference of state-specific forces
+
+      31 - quantum Boltzmann
+      32 - Maxwell-Boltzmann
+      33 - updated quantum Boltzmann
+  */
+  int hop_acceptance_algo;
+
+
+  /**
+    Options to control momenta changes upon successful or frustrated hops:
+
+      0 - don't rescale
+
+      100 - based on adiabatic energy, don't reverse on frustrated hops
+      101 - based on adiabatic energy, reverse on frustrated hops
+      110 - based on diabatic energy, don't reverse on frustrated hops
+      111 - based on diabatic energy, reverse on frustrated hops
+
+      200 - along derivative coupling vectors, don't reverse on frustrated hops
+      201 - along derivative coupling vectors, reverse on frustrated hops
+      210 - along difference of state-specific forces, don't reverse on frustrated hops
+      211 - along difference of state-specific forces, reverse on frustrated hops
+  */
+  int momenta_rescaling_algo;
+
+
+  /**
+    Whether to scale the SH probabilities by the Boltzmann factor: 0 - do not scale, 1 - scale
+  */
+  int use_boltz_factor;
+
+
+  /**
+    Temperature of the system
+  */
+  double Temperature;
+
+/**
+   THESE VARIABLES ARE DEPRECATED
+
+//    Do not revert momenta at the frustrated hops, 1 - do revert the momenta
+  int do_reverse;
+
+
+    How to rescale momenta if the hops are successful:
+
+# How to rescale momenta if the hops are successful:
+# -1: do not rescale, as in the NBRA [ default ]
+#  0: rescale in the diabatic basis - don't care about the
+#     velocity directions, just a uniform rescaling
+#  1: rescale along the directions of derivative couplings
+
+      0 - rescale along the directions of derivative couplings
+      1 - rescale in the diabatic basis - don't care about the velocity directions, just a uniform rescaling,
+      2 - do not rescale, as in the NBRA.
+
+  int vel_rescale_opt;
+*/
+
+  /**
+    integration timestep [units: a.u., default: 41 a.u. = 1 fs]
+  */
+  double dt;
+
+  /**
+    Option to perform the phase correction: 0 - no, 1 - yes (default)
+  */
+  int do_phase_correction;
+
+
+  /**
+    The minimal magnutude of the matrix element for which we'll be computing the phase correction
+    If the overlap is zero, then we don't really care about the phase, but if it is not, then this
+    parameter sets out threshold for when we do.  Default: 1e-3
+  */
+  double phase_correction_tol;
+
+
+  /**
+    State tracking algorithm:
+      0 - no state tracking
+      1 - method of Kosuke Sato (may fail by getting trapped into an infinite loop)
+      2 - Munkres-Kuhn (Hungarian) algorithm (default)
+      3 - stochastic reordering
+  */
+  int state_tracking_algo;
+
+  /**
+    Munkres-Kuhn alpha (selects the range of orbitals included in reordering) [default: 0.0]
+  */
+  double MK_alpha;
+
+  /**
+    Munkres-Kuhn verbosity: 0 - no extra output (default), 1 - details
+  */
+  int MK_verbosity;
+
+
+  /**
+    A selector of a method to couple the trajectories in this ensemble:
+      0 - no coupling, 1 - ETHD, 2 - ETHD3 (experimental), 22 - another flavor of ETHD3 (experimental)
+  */
+  int entanglement_opt;
+
+
+  /**
+    Gaussian exponents that dresses up the trajectories in the ETHD3 method
+    in the coordinate space, that is   ~exp(-alpha*(R-R0)^2 )
+  */
+  double ETHD3_alpha;
+
+
+  /**
+    Gaussian exponents that dresses up the trajectories in the ETHD3 method
+    in the momentum space, that is   ~exp(-beta*(P-P0)^2 )
+  */
+  double ETHD3_beta;
+
+
+  /**
+    Selector of the method to incorporate decoherence:
+
+     -1 - no decoherence [default]
+      0 - SDM and alike
+      1 - instantaneous decoherence options (ID-S, ID-A, ID-C)
+  */
+  double decoherence_algo;
+
+
+  /**
+
+    Corresponds to the "tol" parameter in the sdm function. It controls
+    how much the norm of the old state can be larger than 1.0  before the
+    code stops with the error message
+
+    Default: 0.0
+
+    Note: only matters if decoherence_algo == 0
+  **/
+  double sdm_norm_tolerance;
+
+
+  /**
+    Selects the how to sample decoherence events in the DISH.
+    Possible options:
+      0 - compare the coherence time counter with the decoherence time (simplified DISH)
+      1 - compare the coherence time counter with the time drawn from the exponential distribution
+          with the parameter lambda = 1/decoherence time - this distribution corresponds to
+          the statistics of wait times between the Poisson-distributed events (decoherence)
+          This is what the original DISH meant to do
+
+    Default: 0
+
+    Note: only matters if tsh_method == 3
+  **/
+  int dish_decoherence_event_option;
+
+
+  /**
+    Dephasing rates provided by user
+  */
+  MATRIX* decoherence_rates;
+
+
+  /**
+    Type of dephasing times/rates calculation:
+
+      0 - use the rates read out from the input  [default]
+      1 - use the energy-based decoherence method (EDC)
+  */
+  int decoherence_times_type;
+
+
+  /**
+    An empirical parameter used in the EDC method: [default = 1.0 Ha]
+  */
+  double decoherence_C_param;
+
+
+  /**
+    An empirical parameter used in the EDC method: [default = 0.1 Ha]
+  */
+  double decoherence_eps_param;
+
+
+  /**
+    A flag to apply the dephasing-informed approach of Sifain et al
+    to correct dephasing times:
+
+      0 - don't apply [default]
+      1 - use it
+  */
+  int dephasing_informed;
+
+
+  /**
+    A matrix that contains the averaged moduli of the energy gaps:
+    E_ij = <|E_i - E_j|>
+    It is needed when dephasing_informed option is used
+  */
+  MATRIX* ave_gaps;
+
+
+  /**
+    Option to control the instantaneous decoherence methodology,
+    only used with decoherence_algo == 1
+
+      0 - ID-S
+      1 - ID-A [default]
+      2 - ID-C - consistent ID - an experimental algorithm
+  */
+  int instantaneous_decoherence_variant;
+
+
+  /**
+    How to collapse wavefunction amplitudes in the decoherence schemes:
+      0 - by rescaling the magnitude of the amplitude vector elements, but preserving "phase" [ default ]
+      1 - by resetting the amplitudes to 1.0+0.0j. This option changes phase
+
+  */
+  int collapse_option;
+
+  /**
+    Ensemble: which ensemble to use: 0 - NVE, 1 - NVT
+  */
+  int ensemble;
+
+
+  /**
+    Thermostat parameters
+  */
+  bp::dict thermostat_params;
+
+
+
+  dyn_control_params();
+  dyn_control_params(const dyn_control_params& x){
+    *this = x;
+
+    decoherence_rates = new MATRIX( *x.decoherence_rates );
+
+  }
+ ~dyn_control_params() { ;; }
+
+  void sanity_check();
+  void set_parameters(bp::dict params);
+
+
+
+  friend bool operator == (const dyn_control_params& n1, const dyn_control_params& n2){
+    return &n1 == &n2;
+  }
+  friend bool operator != (const dyn_control_params& n1, const dyn_control_params& n2){
+    return !(n1 == n2);  // only compare addresses
+  }
+
+
+};
+
+
+
+
+} // libdyn
+}// liblibra
+
+#endif // DYN_CONTROL_PARAMS_H